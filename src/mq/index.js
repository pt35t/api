/**
 * Copyright (c) 2018, 2019 National Digital ID COMPANY LIMITED
 *
 * This file is part of NDID software.
 *
 * NDID is the free software: you can redistribute it and/or modify it under
 * the terms of the Affero GNU General Public License as published by the
 * Free Software Foundation, either version 3 of the License, or any later
 * version.
 *
 * NDID is distributed in the hope that it will be useful,
 * but WITHOUT ANY WARRANTY; without even the implied warranty of
 * MERCHANTABILITY or FITNESS FOR A PARTICULAR PURPOSE.
 * See the Affero GNU General Public License for more details.
 *
 * You should have received a copy of the Affero GNU General Public License
 * along with the NDID source code. If not, see https://www.gnu.org/licenses/agpl.txt.
 *
 * Please contact info@ndid.co.th for any further questions
 *
 */

import EventEmitter from 'events';
import logger from '../logger';

import * as config from '../config';
import * as utils from '../utils';
<<<<<<< HEAD
import CustomError from '../error/custom_error';
import errorType from '../error/type';
=======

import CustomError from '../error/customError';
>>>>>>> 1d86ba81
import * as tendermintNdid from '../tendermint/ndid';

import MQSend from './mqsendcontroller.js';
import MQRecv from './mqrecvcontroller.js';

const mqSend = new MQSend({timeout:60000, totalTimeout:500000});
const mqRecv = new MQRecv({port: config.mqRegister.port, maxMsgSize:2000000});

export const eventEmitter = new EventEmitter();

<<<<<<< HEAD
async function onMessage(jsonMessageStr) {
  try {
    const jsonMessage = JSON.parse(jsonMessageStr);

    let decrypted;
    try {
      decrypted = await utils.decryptAsymetricKey(jsonMessage);
    } catch (error) {
      throw new CustomError({
        message: errorType.DECRYPT_MESSAGE_ERROR.message,
        code: errorType.DECRYPT_MESSAGE_ERROR.code,
        cause: error,
      });
    }

    logger.debug({
      message: 'Raw decrypted message from message queue',
      decrypted,
=======
mqRecv.on('message', async function(jsonMessageStr) {

  const jsonMessage = JSON.parse(jsonMessageStr);

  let decrypted = await utils.decryptAsymetricKey(jsonMessage);

  logger.debug({
    message: 'Raw decrypted message from message queue',
    decrypted,
  });

  //verify digital signature
  let [raw_message, msqSignature] = decrypted.split('|');

  logger.debug({
    message: 'Split msqSignature',
    raw_message,
    msqSignature,
  });

  let { idp_id, rp_id, as_id } = JSON.parse(raw_message);
  let nodeId = idp_id || rp_id || as_id;
  let { public_key } = await tendermintNdid.getNodePubKey(nodeId);
  if (!nodeId)
    throw new CustomError({
      message: 'Receive message from unknown node',
>>>>>>> 1d86ba81
    });

    //verify digital signature
    const [messageBase64, msqSignature] = decrypted.split('|');
    if (messageBase64 == null || msqSignature == null) {
      throw new CustomError({
        message: errorType.MALFORMED_MESSAGE_FORMAT.message,
        code: errorType.MALFORMED_MESSAGE_FORMAT.code,
      });
    }

    const rawMessage = Buffer.from(messageBase64, 'base64').toString();

    logger.debug({
      message: 'Split msqSignature',
      rawMessage,
      msqSignature,
    });

    const { idp_id, rp_id, as_id } = JSON.parse(rawMessage);
    const nodeId = idp_id || rp_id || as_id;
    const { public_key } = await tendermintNdid.getNodePubKey(nodeId);
    if (nodeId == null) {
      throw new CustomError({
        message: errorType.MESSAGE_FROM_UNKNOWN_NODE.message,
        code: errorType.MESSAGE_FROM_UNKNOWN_NODE.code,
      });
    }

    const signatureValid = utils.verifySignature(
      msqSignature,
      public_key,
      rawMessage
    );

    logger.debug({
      message: 'Verifying signature',
      msqSignature,
      public_key,
      rawMessage,
      signatureValid,
    });

    if (signatureValid) {
      eventEmitter.emit('message', rawMessage);
    } else {
      throw new CustomError({
        message: errorType.INVALID_MESSAGE_SIGNATURE.message,
        code: errorType.INVALID_MESSAGE_SIGNATURE.code,
      });
    }
  } catch (error) {
    eventEmitter.emit('error', error);
  }
}

receivingSocket.on('message', onMessage);

export async function send(receivers, message) {
  const msqSignature = await utils.createSignature(message);
  const realPayload =
    Buffer.from(JSON.stringify(message)).toString('base64') +
    '|' +
    msqSignature;

  logger.debug({
    message: 'Digital signature created',
    raw_message_object: message,
    msqSignature,
    realPayload,
  });

  receivers.forEach(async (receiver) => {

<<<<<<< HEAD
    //cannot add signature in object because JSON.stringify may produce different string
    //for two object that is deep equal, hence, verify signature return false
    const encryptedMessage = utils.encryptAsymetricKey(
=======
    let encryptedMessage = utils.encryptAsymetricKey(
>>>>>>> 1d86ba81
      receiver.public_key,
      realPayload
    );

    mqSend.send(receiver, JSON.stringify(encryptedMessage));
  });
}

export function close() {
  mqRecv.close();
  logger.info({
    message: 'Message queue socket closed',
  });
}<|MERGE_RESOLUTION|>--- conflicted
+++ resolved
@@ -25,13 +25,8 @@
 
 import * as config from '../config';
 import * as utils from '../utils';
-<<<<<<< HEAD
 import CustomError from '../error/custom_error';
 import errorType from '../error/type';
-=======
-
-import CustomError from '../error/customError';
->>>>>>> 1d86ba81
 import * as tendermintNdid from '../tendermint/ndid';
 
 import MQSend from './mqsendcontroller.js';
@@ -42,7 +37,6 @@
 
 export const eventEmitter = new EventEmitter();
 
-<<<<<<< HEAD
 async function onMessage(jsonMessageStr) {
   try {
     const jsonMessage = JSON.parse(jsonMessageStr);
@@ -61,34 +55,6 @@
     logger.debug({
       message: 'Raw decrypted message from message queue',
       decrypted,
-=======
-mqRecv.on('message', async function(jsonMessageStr) {
-
-  const jsonMessage = JSON.parse(jsonMessageStr);
-
-  let decrypted = await utils.decryptAsymetricKey(jsonMessage);
-
-  logger.debug({
-    message: 'Raw decrypted message from message queue',
-    decrypted,
-  });
-
-  //verify digital signature
-  let [raw_message, msqSignature] = decrypted.split('|');
-
-  logger.debug({
-    message: 'Split msqSignature',
-    raw_message,
-    msqSignature,
-  });
-
-  let { idp_id, rp_id, as_id } = JSON.parse(raw_message);
-  let nodeId = idp_id || rp_id || as_id;
-  let { public_key } = await tendermintNdid.getNodePubKey(nodeId);
-  if (!nodeId)
-    throw new CustomError({
-      message: 'Receive message from unknown node',
->>>>>>> 1d86ba81
     });
 
     //verify digital signature
@@ -145,7 +111,7 @@
   }
 }
 
-receivingSocket.on('message', onMessage);
+mqRecv.on('message', onMessage);
 
 export async function send(receivers, message) {
   const msqSignature = await utils.createSignature(message);
@@ -163,13 +129,9 @@
 
   receivers.forEach(async (receiver) => {
 
-<<<<<<< HEAD
     //cannot add signature in object because JSON.stringify may produce different string
     //for two object that is deep equal, hence, verify signature return false
     const encryptedMessage = utils.encryptAsymetricKey(
-=======
-    let encryptedMessage = utils.encryptAsymetricKey(
->>>>>>> 1d86ba81
       receiver.public_key,
       realPayload
     );
