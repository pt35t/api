import fs from 'fs';
import path from 'path';
import fetch from 'node-fetch';

import { callbackToClient } from '../utils/callback';
import CustomError from '../error/customError';
import errorType from '../error/type';
import logger from '../logger';

import * as tendermint from '../tendermint/ndid';
import * as common from './common';
import * as utils from '../utils';
import * as config from '../config';
import * as db from '../db';
import * as mq from '../mq';
import * as identity from './identity';

import * as externalCryptoService from '../utils/externalCryptoService';

const callbackUrls = {};

const callbackUrlFilesPrefix = path.join(
  __dirname,
  '..',
  '..',
  'idp-callback-url-' + config.nodeId,
);

[
  { key: 'incoming_request_url', fileSuffix: 'incoming_request' },
  { key: 'identity_result_url', fileSuffix: 'identity_result' },
  { key: 'accessor_sign_url', fileSuffix: 'accessor_sign' },
  { key: 'error_url', fileSuffix: 'error' },
].forEach(({ key, fileSuffix }) => {
  try {
    callbackUrls[key] = fs.readFileSync(
      callbackUrlFilesPrefix + '-' + fileSuffix,
      'utf8'
    );
  } catch (error) {
    if (error.code === 'ENOENT') {
      logger.warn({
        message: `${fileSuffix} callback url file not found`,
      });
    } else {
      logger.error({
        message: `Cannot read ${fileSuffix} callback url file`,
        error,
      });
    }
  }
});

function writeCallbackUrlToFile(fileSuffix, url) {
  fs.writeFile(callbackUrlFilesPrefix + '-' + fileSuffix, url, (err) => {
    if (err) {
      logger.error({
        message: `Cannot write ${fileSuffix} callback url file`,
        error: err,
      });
    }
  });
}

export function setCallbackUrls({
  incoming_request_url,
  identity_result_url,
  accessor_sign_url,
  error_url,
}) {
  if (incoming_request_url != null) {
    callbackUrls.incoming_request_url = incoming_request_url;
    writeCallbackUrlToFile('incoming_request', incoming_request_url);
  }
  if (identity_result_url != null) {
    callbackUrls.identity_result_url = identity_result_url;
    writeCallbackUrlToFile('identity_result', identity_result_url);
  }
  if (accessor_sign_url != null) {
    callbackUrls.accessor_sign_url = accessor_sign_url;
    writeCallbackUrlToFile('accessor_sign', accessor_sign_url);
  }
  if (error_url != null) {
    callbackUrls.error_url = error_url;
    writeCallbackUrlToFile('error', error_url);
  }
}

export function getCallbackUrls() {
  return callbackUrls;
}

export function isAccessorSignUrlSet() {
  return callbackUrls.accessor_sign_url != null;
}

export async function accessorSign(sid ,hash_id, accessor_id) {
  const data = {
    sid_hash: hash_id,
    sid,
    hash_method: 'SHA256',
    key_type: 'RSA',
    sign_method: 'RSA',
    accessor_id
  };

  if (callbackUrls.accessor_sign_url == null) {
    throw new CustomError({
      message: errorType.SIGN_WITH_ACCESSOR_KEY_URL_NOT_SET.message,
      code: errorType.SIGN_WITH_ACCESSOR_KEY_URL_NOT_SET.code,
    });
  }

  logger.debug({
    message: 'Callback to accessor sign',
    url: callbackUrls.accessor_sign_url,
    accessor_id,
    hash_id,
  });

  try {
    const response = await fetch(callbackUrls.accessor_sign_url, {
      method: 'POST',
      headers: {
        'Content-Type': 'application/json',
        Accept: 'application/json',
      },
      body: JSON.stringify(data),
    });
    const signatureObj = await response.json();
    return signatureObj.signature;
  } catch (error) {
    throw new CustomError({
      message: errorType.SIGN_WITH_ACCESSOR_KEY_FAILED.message,
      code: errorType.SIGN_WITH_ACCESSOR_KEY_FAILED.code,
      cause: error,
      details: {
        callbackUrl: callbackUrls.accessor_sign_url,
        accessor_id,
        hash_id,
      }
    });
  }
}

<<<<<<< HEAD
export function getAccessorCallback() {
  return callbackUrl.accessor;
}

export function setAccessorCallback(url) {
  if(url) {
    callbackUrl.accessor = url;
    fs.writeFile(callbackUrlFilesPrefix + '-accessor', url, (err) => {
      if (err) {
        logger.error({
          message: 'Cannot write DPKI accessor callback url file',
          error: err,
        });
      }
    });
  }
}

export const setCallbackUrl = (url) => {
  callbackUrl.request = url;
  fs.writeFile(callbackUrlFilesPrefix + '-request', url, (err) => {
    if (err) {
      logger.error({
        message: 'Cannot write IDP callback url file',
        error: err,
      });
    }
  });
};

export const getCallbackUrl = () => {
  return callbackUrl.request;
};

async function requestChallenge(request_id, accessor_id) {
  //query public key from accessor_id
  let { public_key } = await common.getAccessorKey(accessor_id);
  //gen public proof
  let [ k1, publicProof1 ] = utils.generatePublicProof(public_key);
  let [ k2, publicProof2 ] = utils.generatePublicProof(public_key);

  //save k to request
  let request = await db.getRequestReceivedFromMQ(request_id);
  request.k = [ k1, k2 ];
  await db.setRequestReceivedFromMQ(request_id, request);
  //declare public proof to blockchain
  let { height } = await tendermint.transact(
    'DeclarePublicProof',
    {
      request_id,
      public_proof: [ publicProof1, publicProof2 ],
      idp_id: config.nodeId,
    },
    utils.getNonce(),
  );
  //send message queue with public proof
  let { ip, port } = await common.getMsqAddress(request.rp_id);
  let receiver = [{
    ip,
    port,
    ...(await common.getNodePubKey(request.rp_id)),
  }];
  mq.send(receiver,{
    public_proof: [ publicProof1, publicProof2 ],
    request_id: request_id,
    idp_id: config.nodeId,
    height,
  });
}

export async function requestChallengeAndCreateResponse(data) {
  //store response data
  await db.setResponseFromRequestId(data.request_id, data);
  requestChallenge(data.request_id, data.accessor_id);
}

async function createIdpResponse(data) {
=======
export async function createIdpResponse(data) {
>>>>>>> 2f27004f
  try {
    let {
      request_id,
      //namespace,
      //identifier,
      aal,
      ial,
      status,
      signature,
      accessor_id,
      secret,
      //request_message,
    } = data;

    const request = await common.getRequest({ requestId: request_id });
    if (request == null) {
      throw new CustomError({
        message: errorType.REQUEST_NOT_FOUND.message,
        code: errorType.REQUEST_NOT_FOUND.code,
        clientError: true,
        details: {
          request_id,
        },
      });
    }

    const accessorPublicKey = await common.getAccessorKey(accessor_id);
    if (accessorPublicKey == null) {
      throw new CustomError({
        message: errorType.ACCESSOR_PUBLIC_KEY_NOT_FOUND.message,
        code: errorType.ACCESSOR_PUBLIC_KEY_NOT_FOUND.code,
        clientError: true,
        details: {
          accessor_id,
        },
      });
    }

    //TODO
    //query mode from requestId
    let requestStatus = await common.getRequest({ requestId: request_id });
    let mode = requestStatus.mode;
    let dataToBlockchain, privateProofObject;

    if(mode === 3) {
      let blockchainProofArray = [], privateProofValueArray = [], samePadding;
      let requestFromMq = await db.getRequestReceivedFromMQ(request_id);

      for(let i = 0 ; i < requestFromMq.challenges.length ; i++) {
        let { blockchainProof, privateProofValue, padding } = utils.generateIdentityProof({
          publicKey: await common.getAccessorKey(accessor_id),
          challenge: requestFromMq.challenge[i],
          k: requestFromMq.k[i],
          secret,
        });
        blockchainProofArray.push(blockchainProof);
        privateProofValueArray.push(privateProofValue);
        samePadding = padding;
      }
    
      privateProofObject = {
        privateProofValueArray,
        accessor_id,
        padding: samePadding,
      };

      dataToBlockchain = {
        request_id,
        aal,
        ial,
        status,
        signature,
        //accessor_id,
        identity_proof: blockchainProofArray,
        private_proof_hash: utils.hash(privateProofValueArray),
      };
    }
    else {
      //signature = await utils.createSignature(request_message);
      dataToBlockchain = {
        request_id,
        aal,
        ial,
        status,
        signature,
      };
    }

    await Promise.all([
      db.removeRequestReceivedFromMQ(request_id),
      db.removeResponseFromRequestId(request_id)
    ]);
    
    let { height } = await tendermint.transact(
      'CreateIdpResponse',
      dataToBlockchain,
      utils.getNonce()
    );

    sendPrivateProofToRP(request_id, privateProofObject, height);
  } catch (error) {
    const err = new CustomError({
      message: 'Cannot create IdP response',
      cause: error,
    });
    logger.error(err.getInfoForLog());
    throw err;
  }
}

export function notifyByCallback(eventDataForCallback) {
  if (!callbackUrls.incoming_request_url) {
    logger.error({
      message: 'Callback URL for IdP has not been set',
    });
    return;
  }
  return callbackToClient(callbackUrls.incoming_request_url, eventDataForCallback, true);
}

async function sendPrivateProofToRP(request_id, privateProofObject, height) {
  let rp_id = await db.getRPIdFromRequestId(request_id);

  logger.info({
    message: 'Query MQ destination for RP',
  });
  logger.debug({
    message: 'Query MQ destination for RP',
    rp_id,
  });

  let { ip, port } = await common.getMsqAddress(rp_id);
  let rpMq = {
    ip,
    port,
    ...(await common.getNodePubKey(rp_id)),
  };

  mq.send([rpMq], {
    request_id,
    ...privateProofObject,
    height,
    idp_id: config.nodeId,
  });

  db.removeRPIdFromRequestId(request_id);
}

export async function handleMessageFromQueue(messageStr) {
  logger.info({
    message: 'Received message from MQ',
  });
  logger.debug({
    message: 'Message from MQ',
    messageStr,
  });
  const message = JSON.parse(messageStr);
  //if message is challenge for response, no need to wait for blockchain
  if(message.challenge) {
    //store challenge
    let request = await db.getRequestReceivedFromMQ(message.request_id);
    request.challenge = message.challenge;
    await db.setRequestReceivedFromMQ(message.request_id, request);
    //query reponse data
    let data = await db.getResponseFromRequestId(message.request_id);
    createIdpResponse(data);
    return;
  }
  await db.setRequestReceivedFromMQ(message.request_id, message);

  const latestBlockHeight = tendermint.latestBlockHeight;
  if (latestBlockHeight <= message.height) {
    logger.debug({
      message: 'Saving message from MQ',
      tendermintLatestBlockHeight: latestBlockHeight,
      messageBlockHeight: message.height,
    });
    await db.addRequestIdExpectedInBlock(
      message.height,
      message.request_id
    );
    await db.setRPIdFromRequestId(message.request_id, message.rp_id);

    if(message.accessor_id) {
      //====================== COPY-PASTE from RP, need refactoring =====================
      //store private parameter from EACH idp to request, to pass along to as
      let request = await db.getRequestData(message.request_id);
      //AS involve
      if (request) {
        if (request.privateProofObjectList) {
          request.privateProofObjectList.push({
            idp_id: message.idp_id,
            privateProofObject: {
              privateProofValue: message.privateProofValue,
              accessor_id: message.accessor_id,
              padding: message.padding,
            },
          });
        } else {
          request.privateProofObjectList = [
            {
              idp_id: message.idp_id,
              privateProofObject: {
                privateProofValue: message.privateProofValue,
                accessor_id: message.accessor_id,
                padding: message.padding,
              },
            },
          ];
        }
        await db.setRequestData(message.request_id, request);
      }
      //====================================================================================
    }
    return;
  }

  logger.debug({
    message: 'Processing request',
    requestId: message.request_id,
  });
  //onboard response
  if(message.accessor_id) {
    if(await checkOnboardResponse(message)) {
      let secret = await identity.addAccessorAfterConsent(message.request_id, message.accessor_id);
      notifyByCallback({
        type: 'onboard_consent_request',
        request_id: message.request_id,
        success: true,
        secret,
      });
    }
  }
  else if(message.type === 'request_challenge') {
    const responseId = message.request_id + ':' + message.idp_id;
    common.handleChallengeRequest(responseId);
  }
  //consent request
  else {
    const valid = await common.checkRequestIntegrity(
      message.request_id,
      message
    );
    if (valid) {
      notifyByCallback({
        type: 'consent_request',
        request_id: message.request_id,
        namespace: message.namespace,
        identifier: message.identifier,
        request_message: message.request_message,
        request_message_hash: utils.hash(message.request_message),
        requester_node_id: message.rp_id,
        min_ial: message.min_ial,
        min_aal: message.min_aal,
        data_request_list: message.data_request_list,
      });
    }
  }
}

export async function handleTendermintNewBlockHeaderEvent(
  error,
  result,
  missingBlockCount
) {
  const height = tendermint.getBlockHeightFromNewBlockHeaderEvent(result);

  // messages that arrived before 'NewBlock' event
  // including messages between the start of missing block's height
  // and the block before latest block height
  // (not only just (current height - 1) in case 'NewBlock' events are missing)
  // NOTE: tendermint always create a pair of block. A block with transactions and
  // a block that signs the previous block which indicates that the previous block is valid
  const fromHeight =
    missingBlockCount == null
      ? 1
      : missingBlockCount === 0
        ? height - 1
        : height - missingBlockCount;
  const toHeight = height - 1;

  logger.debug({
    message: 'Getting request IDs to process',
    fromHeight,
    toHeight,
  });

  const requestIdsInTendermintBlock = await db.getRequestIdsExpectedInBlock(
    fromHeight,
    toHeight
  );
  await Promise.all(
    requestIdsInTendermintBlock.map(async (requestId) => {
      logger.debug({
        message: 'Processing request',
        requestId,
      });
      const message = await db.getRequestReceivedFromMQ(requestId);
      //reponse for onboard
      if(message.accessor_id) {
        if(await checkOnboardResponse(message)) {
          let secret = await identity.addAccessorAfterConsent(message.request_id, message.accessor_id);
          notifyByCallback({
            type: 'onboard_consent_request',
            request_id: message.request_id,
            success: true,
            secret,
          });
        }
      }
      else if(message.type === 'request_challenge') {
        const responseId = message.request_id + ':' + message.idp_id;
        common.handleChallengeRequest(responseId);
      }
      else {
        const valid = await common.checkRequestIntegrity(
          message.request_id,
          message
        );
        if (valid) {
          notifyByCallback({
            type: 'consent_request',
            request_id: message.request_id,
            namespace: message.namespace,
            identifier: message.identifier,
            request_message: message.request_message,
            request_message_hash: utils.hash(message.request_message),
            requester_node_id: message.rp_id,
            min_ial: message.min_ial,
            min_aal: message.min_aal,
            data_request_list: message.data_request_list,
          });
        }
      }
    })
  );

  db.removeRequestIdsExpectedInBlock(fromHeight, toHeight);
}

//===================== Initialize before flow can start =======================

export async function init() {
  // FIXME: In production this should be done only once. Hence, init() is not needed.

  // Wait for blockchain ready
  await tendermint.ready;

  if (config.useExternalCryptoService) {
    for (;;) {
      if (externalCryptoService.isCallbackUrlsSet()) {
        break;
      }
      await utils.wait(5000);
    }
  }

  common.registerMsqAddress(config.mqRegister);
}

async function checkOnboardResponse(message) {
  let reason = false;
  let requestDetail = await common.getRequestDetail({
    requestId: message.request_id
  });
  let response = requestDetail.responses[0];
  
  if(!(await common.verifyZKProof(message.request_id, message.idp_id, message))) {
    reason = 'Invalid response';
  }
  else if(response.status !== 'accept') {
    reason = 'User rejected';
  }

  if(reason) {
    notifyByCallback({
      type: 'onboard_consent_request',
      request_id: message.request_id,
      success: false,
      reason: reason
    });

    logger.debug({
      message: 'Onboarding failed',
      reason,
    });

    db.removeChallengeFromRequestId(message.request_id);
    return false;
  }
  logger.debug({
    message: 'Onboard consented',
  });
  db.removeChallengeFromRequestId(message.request_id);
  return true;
}<|MERGE_RESOLUTION|>--- conflicted
+++ resolved
@@ -143,44 +143,9 @@
   }
 }
 
-<<<<<<< HEAD
-export function getAccessorCallback() {
-  return callbackUrl.accessor;
-}
-
-export function setAccessorCallback(url) {
-  if(url) {
-    callbackUrl.accessor = url;
-    fs.writeFile(callbackUrlFilesPrefix + '-accessor', url, (err) => {
-      if (err) {
-        logger.error({
-          message: 'Cannot write DPKI accessor callback url file',
-          error: err,
-        });
-      }
-    });
-  }
-}
-
-export const setCallbackUrl = (url) => {
-  callbackUrl.request = url;
-  fs.writeFile(callbackUrlFilesPrefix + '-request', url, (err) => {
-    if (err) {
-      logger.error({
-        message: 'Cannot write IDP callback url file',
-        error: err,
-      });
-    }
-  });
-};
-
-export const getCallbackUrl = () => {
-  return callbackUrl.request;
-};
-
 async function requestChallenge(request_id, accessor_id) {
   //query public key from accessor_id
-  let { public_key } = await common.getAccessorKey(accessor_id);
+  let public_key = await common.getAccessorKey(accessor_id);
   //gen public proof
   let [ k1, publicProof1 ] = utils.generatePublicProof(public_key);
   let [ k2, publicProof2 ] = utils.generatePublicProof(public_key);
@@ -188,9 +153,13 @@
   //save k to request
   let request = await db.getRequestReceivedFromMQ(request_id);
   request.k = [ k1, k2 ];
+  logger.debug({
+    message: 'Save K to request',
+    request,
+  });
   await db.setRequestReceivedFromMQ(request_id, request);
   //declare public proof to blockchain
-  let { height } = await tendermint.transact(
+  /*let { height } = await tendermint.transact(
     'DeclarePublicProof',
     {
       request_id,
@@ -198,7 +167,7 @@
       idp_id: config.nodeId,
     },
     utils.getNonce(),
-  );
+  );*/
   //send message queue with public proof
   let { ip, port } = await common.getMsqAddress(request.rp_id);
   let receiver = [{
@@ -210,7 +179,8 @@
     public_proof: [ publicProof1, publicProof2 ],
     request_id: request_id,
     idp_id: config.nodeId,
-    height,
+    type: 'request_challenge',
+    //height,
   });
 }
 
@@ -221,9 +191,6 @@
 }
 
 async function createIdpResponse(data) {
-=======
-export async function createIdpResponse(data) {
->>>>>>> 2f27004f
   try {
     let {
       request_id,
@@ -272,7 +239,12 @@
       let blockchainProofArray = [], privateProofValueArray = [], samePadding;
       let requestFromMq = await db.getRequestReceivedFromMQ(request_id);
 
-      for(let i = 0 ; i < requestFromMq.challenges.length ; i++) {
+      logger.debug({
+        message: 'To generate proof',
+        requestFromMq,
+      });
+
+      for(let i = 0 ; i < requestFromMq.challenge.length ; i++) {
         let { blockchainProof, privateProofValue, padding } = utils.generateIdentityProof({
           publicKey: await common.getAccessorKey(accessor_id),
           challenge: requestFromMq.challenge[i],
@@ -297,8 +269,8 @@
         status,
         signature,
         //accessor_id,
-        identity_proof: blockchainProofArray,
-        private_proof_hash: utils.hash(privateProofValueArray),
+        identity_proof: JSON.stringify(blockchainProofArray),
+        private_proof_hash: utils.hash(JSON.stringify(privateProofValueArray)),
       };
     }
     else {
@@ -386,9 +358,18 @@
     //store challenge
     let request = await db.getRequestReceivedFromMQ(message.request_id);
     request.challenge = message.challenge;
+    logger.debug({
+      message: 'Save challenge to request',
+      request,
+      challenge: message.challenge,
+    });
     await db.setRequestReceivedFromMQ(message.request_id, request);
     //query reponse data
     let data = await db.getResponseFromRequestId(message.request_id);
+    logger.debug({
+      message: 'Data to response',
+      data,
+    });
     createIdpResponse(data);
     return;
   }
