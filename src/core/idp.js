--- conflicted
+++ resolved
@@ -203,7 +203,6 @@
 
 export async function requestChallengeAndCreateResponse(data) {
   //store response data
-<<<<<<< HEAD
   const request = await tendermintNdid.getRequest({ requestId: data.request_id });
   if(request.mode === 3) {
     try {
@@ -219,20 +218,10 @@
     }
   }
   else if(request.mode === 1) createIdpResponse(data);
-=======
-  const request = await tendermintNdid.getRequest({
-    requestId: data.request_id,
-  });
-  if (request.mode === 3) {
-    await db.setResponseFromRequestId(data.request_id, data);
-    requestChallenge(data.request_id, data.accessor_id);
-  } else if (request.mode === 1) createIdpResponse(data);
->>>>>>> 90dffc42
 }
 
 async function createIdpResponse(data) {
   try {
-<<<<<<< HEAD
     let {
       request_id,
       aal,
@@ -243,9 +232,6 @@
       secret,
       callback_url,
     } = data;
-=======
-    let { request_id, aal, ial, status, signature, accessor_id, secret } = data;
->>>>>>> 90dffc42
 
     const request = await tendermintNdid.getRequest({ requestId: request_id });
     if (request == null) {
@@ -291,19 +277,8 @@
           },
         });
       }
-<<<<<<< HEAD
     
       let blockchainProofArray = [], privateProofValueArray = [], samePadding;
-=======
-    }
-
-    let dataToBlockchain, privateProofObject;
-
-    if (mode === 3) {
-      let blockchainProofArray = [],
-        privateProofValueArray = [],
-        samePadding;
->>>>>>> 90dffc42
       let requestFromMq = await db.getRequestReceivedFromMQ(request_id);
 
       logger.debug({
