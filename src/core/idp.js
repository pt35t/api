/**
 * Copyright (c) 2018, 2019 National Digital ID COMPANY LIMITED
 *
 * This file is part of NDID software.
 *
 * NDID is the free software: you can redistribute it and/or modify it under
 * the terms of the Affero GNU General Public License as published by the
 * Free Software Foundation, either version 3 of the License, or any later
 * version.
 *
 * NDID is distributed in the hope that it will be useful,
 * but WITHOUT ANY WARRANTY; without even the implied warranty of
 * MERCHANTABILITY or FITNESS FOR A PARTICULAR PURPOSE.
 * See the Affero GNU General Public License for more details.
 *
 * You should have received a copy of the Affero GNU General Public License
 * along with the NDID source code. If not, see https://www.gnu.org/licenses/agpl.txt.
 *
 * Please contact info@ndid.co.th for any further questions
 *
 */

import fs from 'fs';
import path from 'path';
import fetch from 'node-fetch';

import { callbackToClient } from '../utils/callback';
import CustomError from '../error/customError';
import errorType from '../error/type';
import { getErrorObjectForClient } from '../error/helpers';
import logger from '../logger';

import * as tendermint from '../tendermint';
import * as tendermintNdid from '../tendermint/ndid';
import * as common from './common';
import * as utils from '../utils';
import * as config from '../config';
import * as db from '../db';
import * as mq from '../mq';
import * as identity from './identity';

const callbackUrls = {};

const callbackUrlFilesPrefix = path.join(
  config.dataDirectoryPath,
  'idp-callback-url-' + config.nodeId
);

[
  { key: 'incoming_request_url', fileSuffix: 'incoming_request' },
  { key: 'identity_result_url', fileSuffix: 'identity_result' },
  { key: 'accessor_sign_url', fileSuffix: 'accessor_sign' },
  { key: 'error_url', fileSuffix: 'error' },
].forEach(({ key, fileSuffix }) => {
  try {
    callbackUrls[key] = fs.readFileSync(
      callbackUrlFilesPrefix + '-' + fileSuffix,
      'utf8'
    );
  } catch (error) {
    if (error.code === 'ENOENT') {
      logger.warn({
        message: `${fileSuffix} callback url file not found`,
      });
    } else {
      logger.error({
        message: `Cannot read ${fileSuffix} callback url file`,
        error,
      });
    }
  }
});

function writeCallbackUrlToFile(fileSuffix, url) {
  fs.writeFile(callbackUrlFilesPrefix + '-' + fileSuffix, url, (err) => {
    if (err) {
      logger.error({
        message: `Cannot write ${fileSuffix} callback url file`,
        error: err,
      });
    }
  });
}

export function setCallbackUrls({
  incoming_request_url,
  identity_result_url,
  accessor_sign_url,
  error_url,
}) {
  if (incoming_request_url != null) {
    callbackUrls.incoming_request_url = incoming_request_url;
    writeCallbackUrlToFile('incoming_request', incoming_request_url);
  }
  if (identity_result_url != null) {
    callbackUrls.identity_result_url = identity_result_url;
    writeCallbackUrlToFile('identity_result', identity_result_url);
  }
  if (accessor_sign_url != null) {
    callbackUrls.accessor_sign_url = accessor_sign_url;
    writeCallbackUrlToFile('accessor_sign', accessor_sign_url);
  }
  if (error_url != null) {
    callbackUrls.error_url = error_url;
    writeCallbackUrlToFile('error', error_url);
  }
}

export function getCallbackUrls() {
  return callbackUrls;
}

export function isAccessorSignUrlSet() {
  return callbackUrls.accessor_sign_url != null;
}

export async function accessorSign(sid, hash_id, accessor_id, reference_id) {
  const data = {
    sid_hash: hash_id,
    sid,
    hash_method: 'SHA256',
    key_type: 'RSA',
    sign_method: 'RSA',
    accessor_id,
    reference_id,
  };

  if (callbackUrls.accessor_sign_url == null) {
    throw new CustomError({
      message: errorType.SIGN_WITH_ACCESSOR_KEY_URL_NOT_SET.message,
      code: errorType.SIGN_WITH_ACCESSOR_KEY_URL_NOT_SET.code,
    });
  }

  logger.debug({
    message: 'Callback to accessor sign',
    url: callbackUrls.accessor_sign_url,
    accessor_id,
    hash_id,
  });

  try {
    const response = await fetch(callbackUrls.accessor_sign_url, {
      method: 'POST',
      headers: {
        'Content-Type': 'application/json',
        Accept: 'application/json',
      },
      body: JSON.stringify(data),
    });
    const signatureObj = await response.json();
    return signatureObj.signature;
  } catch (error) {
    throw new CustomError({
      message: errorType.SIGN_WITH_ACCESSOR_KEY_FAILED.message,
      code: errorType.SIGN_WITH_ACCESSOR_KEY_FAILED.code,
      cause: error,
      details: {
        callbackUrl: callbackUrls.accessor_sign_url,
        accessor_id,
        hash_id,
      },
    });
  }
}

async function requestChallenge(request_id, accessor_id) {
  //query public key from accessor_id
  let public_key = await tendermintNdid.getAccessorKey(accessor_id);
  //gen public proof
  let [k1, publicProof1] = utils.generatePublicProof(public_key);
  let [k2, publicProof2] = utils.generatePublicProof(public_key);

  //save k to request
  let request = await db.getRequestReceivedFromMQ(request_id);
  request.k = [k1, k2];
  logger.debug({
    message: 'Save K to request',
    request,
  });
  await db.setRequestReceivedFromMQ(request_id, request);
  //declare public proof to blockchain
  let { height } = await tendermintNdid.declareIdentityProof({
    request_id,
    identity_proof: JSON.stringify([publicProof1, publicProof2]),
  });
  //send message queue with public proof
  let { ip, port } = await tendermintNdid.getMsqAddress(request.rp_id);
  let receiver = [
    {
      ip,
      port,
      ...(await tendermintNdid.getNodePubKey(request.rp_id)),
    },
  ];
  mq.send(receiver, {
    public_proof: [publicProof1, publicProof2],
    request_id: request_id,
    idp_id: config.nodeId,
    type: 'request_challenge',
    height,
  });
}

export async function requestChallengeAndCreateResponse(data) {
  //store response data
<<<<<<< HEAD
  const request = await tendermintNdid.getRequest({ requestId: data.request_id });
  if(request.mode === 3) {
    try {
      await db.setResponseFromRequestId(data.request_id, data);
      await requestChallenge(data.request_id, data.accessor_id);
    } catch(error) {
      callbackToClient(data.callback_url, {
        type: 'response_result',
        success: false,
        request_id: data.request_id,
        error,
      } ,true);
      db.removeResponseFromRequestId(data.request_id);
    }
  }
  else if(request.mode === 1) createIdpResponse(data);
=======
  try {
    const request = await tendermintNdid.getRequest({
      requestId: data.request_id,
    });
    if (request == null) {
      throw new CustomError({
        message: errorType.REQUEST_NOT_FOUND.message,
        code: errorType.REQUEST_NOT_FOUND.code,
        clientError: true,
        details: {
          requestId: data.request_id,
        },
      });
    }
    if (request.mode === 3) {
      await db.setResponseFromRequestId(data.request_id, data);
    }
    requestChallengeAndCreateResponseInternalAsync(data, request);
  } catch (error) {
    const err = new CustomError({
      message: 'Cannot request challenge and create IdP response',
      cause: error,
    });
    logger.error(err.getInfoForLog());
    throw err;
  }
}

async function requestChallengeAndCreateResponseInternalAsync(data, request) {
  try {
    if (request.mode === 3) {
      await requestChallenge(data.request_id, data.accessor_id);
    } else if (request.mode === 1) {
      await createIdpResponse(data);
    }
  } catch (error) {
    callbackToClient(
      data.callback_url,
      {
        type: 'response_result',
        success: false,
        request_id: data.request_id,
        error: getErrorObjectForClient(error),
      },
      true
    );
    db.removeResponseFromRequestId(data.request_id);
  }
>>>>>>> 7ae28f36
}

async function createIdpResponse(data) {
  try {
    let {
      request_id,
      aal,
      ial,
      status,
      signature,
      accessor_id,
      secret,
      callback_url,
    } = data;

    const request = await tendermintNdid.getRequest({ requestId: request_id });
    if (request == null) {
      throw new CustomError({
        message: errorType.REQUEST_NOT_FOUND.message,
        code: errorType.REQUEST_NOT_FOUND.code,
        clientError: true,
        details: {
          request_id,
        },
      });
    }

    const mode = request.mode;
    let dataToBlockchain, privateProofObject;

    if (mode === 3) {
      if (accessor_id == null) {
        throw new CustomError({
          message: errorType.ACCESSOR_ID_NEEDED.message,
          code: errorType.ACCESSOR_ID_NEEDED.code,
          clientError: true,
        });
      }
      if (secret == null) {
        throw new CustomError({
          message: errorType.SECRET_NEEDED.message,
          code: errorType.SECRET_NEEDED.code,
          clientError: true,
        });
      }

      const accessorPublicKey = await tendermintNdid.getAccessorKey(
        accessor_id
      );
      if (accessorPublicKey == null) {
        throw new CustomError({
          message: errorType.ACCESSOR_PUBLIC_KEY_NOT_FOUND.message,
          code: errorType.ACCESSOR_PUBLIC_KEY_NOT_FOUND.code,
          clientError: true,
          details: {
            accessor_id,
          },
        });
      }
<<<<<<< HEAD
    
      let blockchainProofArray = [], privateProofValueArray = [], samePadding;
=======

      let blockchainProofArray = [],
        privateProofValueArray = [],
        samePadding;
>>>>>>> 7ae28f36
      let requestFromMq = await db.getRequestReceivedFromMQ(request_id);

      logger.debug({
        message: 'To generate proof',
        requestFromMq,
      });

      for (let i = 0; i < requestFromMq.challenge.length; i++) {
        let {
          blockchainProof,
          privateProofValue,
          padding,
        } = utils.generateIdentityProof({
          publicKey: await tendermintNdid.getAccessorKey(accessor_id),
          challenge: requestFromMq.challenge[i],
          k: requestFromMq.k[i],
          secret,
        });
        blockchainProofArray.push(blockchainProof);
        privateProofValueArray.push(privateProofValue);
        samePadding = padding;
      }

      privateProofObject = {
        privateProofValueArray,
        accessor_id,
        padding: samePadding,
      };

      dataToBlockchain = {
        request_id,
        aal,
        ial,
        status,
        signature,
        //accessor_id,
        identity_proof: JSON.stringify(blockchainProofArray),
        private_proof_hash: utils.hash(JSON.stringify(privateProofValueArray)),
      };
    } else if (mode === 1) {
      dataToBlockchain = {
        request_id,
        aal,
        ial,
        status,
        signature,
      };
    }

    await Promise.all([
      db.removeRequestReceivedFromMQ(request_id),
      db.removeResponseFromRequestId(request_id),
    ]);

    const { height } = await tendermintNdid.createIdpResponse(dataToBlockchain);
    sendPrivateProofToRP(request_id, privateProofObject, height);

<<<<<<< HEAD
    callbackToClient(callback_url, {
      type: 'response_result',
      success: true,
      request_id,
    } ,true);
    db.removeResponseFromRequestId(request_id);

=======
    callbackToClient(
      callback_url,
      {
        type: 'response_result',
        success: true,
        request_id,
      },
      true
    );
    db.removeResponseFromRequestId(request_id);
>>>>>>> 7ae28f36
  } catch (error) {
    const err = new CustomError({
      message: 'Cannot create IdP response',
      cause: error,
    });
    logger.error(err.getInfoForLog());

    callbackToClient(data.callback_url, {
      type: 'response_result',
      success: false,
      request_id: data.request_id,
      error,
    } ,true);
    db.removeResponseFromRequestId(data.request_id);

    //throw err;
  }
}

function notifyByCallback({ url, type, eventDataForCallback }) {
  if (!url) {
    logger.error({
      message: `Callback URL for type: ${type} has not been set`,
    });
    return;
  }
  return callbackToClient(
    url,
    {
      type,
      ...eventDataForCallback,
    },
    true
  );
}

export function notifyIncomingRequestByCallback(eventDataForCallback) {
  const url = callbackUrls.incoming_request_url;
  const type = 'incoming_request';
  if (!url) {
    logger.error({
      message: `Callback URL for type: ${type} has not been set`,
    });
    return;
  }
  return callbackToClient(
    url,
    {
      type,
      ...eventDataForCallback,
    },
    true,
    common.shouldRetryCallback,
    [eventDataForCallback.request_id]
  );
}

export function notifyCreateIdentityResultByCallback(eventDataForCallback) {
  notifyByCallback({
    url: callbackUrls.identity_result_url,
    type: 'create_identity_result',
    eventDataForCallback,
  });
}

export function notifyAddAccessorResultByCallback(eventDataForCallback) {
  notifyByCallback({
    url: callbackUrls.identity_result_url,
    type: 'add_accessor_result',
    eventDataForCallback,
  });
}

async function sendPrivateProofToRP(request_id, privateProofObject, height) {
  //mode 1
  if (!privateProofObject) privateProofObject = {};
  let rp_id = await db.getRPIdFromRequestId(request_id);

  logger.info({
    message: 'Query MQ destination for RP',
  });
  logger.debug({
    message: 'Query MQ destination for RP',
    rp_id,
  });

  let { ip, port } = await tendermintNdid.getMsqAddress(rp_id);
  let rpMq = {
    ip,
    port,
    ...(await tendermintNdid.getNodePubKey(rp_id)),
  };

  mq.send([rpMq], {
    request_id,
    ...privateProofObject,
    height,
    idp_id: config.nodeId,
  });

  db.removeRPIdFromRequestId(request_id);
}

export async function handleMessageFromQueue(messageStr) {
  logger.info({
    message: 'Received message from MQ',
  });
  logger.debug({
    message: 'Message from MQ',
    messageStr,
  });
  const message = JSON.parse(messageStr);
  //if message is challenge for response, no need to wait for blockchain
  if (message.challenge) {
    //store challenge
    let data = await db.getResponseFromRequestId(message.request_id);
    try {
      let request = await db.getRequestReceivedFromMQ(message.request_id);
      request.challenge = message.challenge;
      logger.debug({
        message: 'Save challenge to request',
        request,
        challenge: message.challenge,
      });
      await db.setRequestReceivedFromMQ(message.request_id, request);
      //query reponse data
      logger.debug({
        message: 'Data to response',
        data,
      });
<<<<<<< HEAD
      createIdpResponse(data);
    } catch(error) {
      callbackToClient(data.callback_url, {
        type: 'response_result',
        success: false,
        request_id: data.request_id,
        error,
      } ,true);
=======
      await createIdpResponse(data);
    } catch (error) {
      callbackToClient(
        data.callback_url,
        {
          type: 'response_result',
          success: false,
          request_id: data.request_id,
          error: getErrorObjectForClient(error),
        },
        true
      );
>>>>>>> 7ae28f36
      db.removeResponseFromRequestId(data.request_id);
    }
    return;
  }

  //when idp add new accessor, they may request challenge from themself
  //this is to prevent overwrite data (k, public)
  if (message.type !== 'request_challenge') {
    await db.setRequestReceivedFromMQ(message.request_id, message);
  }
  await db.setRequestToProcessReceivedFromMQ(message.request_id, message);

  const latestBlockHeight = tendermint.latestBlockHeight;
  if (latestBlockHeight <= message.height) {
    logger.debug({
      message: 'Saving message from MQ',
      tendermintLatestBlockHeight: latestBlockHeight,
      messageBlockHeight: message.height,
    });
    await db.addRequestIdExpectedInBlock(message.height, message.request_id);
    await db.setRPIdFromRequestId(message.request_id, message.rp_id);

    if (message.type === 'request_challenge') {
      const responseId = message.request_id + ':' + message.idp_id;
      await db.setPublicProofReceivedFromMQ(responseId, message.public_proof);
    }

    if (message.accessor_id) {
      //====================== COPY-PASTE from RP, need refactoring =====================
      //store private parameter from EACH idp to request, to pass along to as
      let request = await db.getRequestData(message.request_id);
      //AS involve
      if (request) {
        if (request.privateProofObjectList) {
          request.privateProofObjectList.push({
            idp_id: message.idp_id,
            privateProofObject: {
              privateProofValue: message.privateProofValue,
              accessor_id: message.accessor_id,
              padding: message.padding,
            },
          });
        } else {
          request.privateProofObjectList = [
            {
              idp_id: message.idp_id,
              privateProofObject: {
                privateProofValue: message.privateProofValue,
                accessor_id: message.accessor_id,
                padding: message.padding,
              },
            },
          ];
        }
        await db.setRequestData(message.request_id, request);
      }
      //====================================================================================
    }
    return;
  }
  await db.removeRequestToProcessReceivedFromMQ(message.request_id, message);

  logger.debug({
    message: 'Processing request',
    requestId: message.request_id,
  });
  //onboard response
  if (message.accessor_id) {
    if (await checkOnboardResponse(message)) {
      let { secret, associated } = await identity.addAccessorAfterConsent(
        message.request_id,
        message.accessor_id
      );
      let notifyData = {
        request_id: message.request_id,
        success: true,
        secret,
      };
      if (associated) notifyAddAccessorResultByCallback(notifyData);
      else notifyCreateIdentityResultByCallback(notifyData);
    }
  } else if (message.type === 'request_challenge') {
    const responseId = message.request_id + ':' + message.idp_id;
    common.handleChallengeRequest(responseId);
  }
  //consent request
  else {
    const valid = await common.checkRequestIntegrity(
      message.request_id,
      message
    );
    if (valid) {
      notifyIncomingRequestByCallback({
        mode: message.mode,
        request_id: message.request_id,
        namespace: message.namespace,
        identifier: message.identifier,
        request_message: message.request_message,
        request_message_hash: utils.hash(message.request_message),
        requester_node_id: message.rp_id,
        min_ial: message.min_ial,
        min_aal: message.min_aal,
        data_request_list: message.data_request_list,
      });
    }
  }
}

export async function handleTendermintNewBlockHeaderEvent(
  error,
  result,
  missingBlockCount
) {
  const height = tendermint.getBlockHeightFromNewBlockHeaderEvent(result);

  // messages that arrived before 'NewBlock' event
  // including messages between the start of missing block's height
  // and the block before latest block height
  // (not only just (current height - 1) in case 'NewBlock' events are missing)
  // NOTE: tendermint always create a pair of block. A block with transactions and
  // a block that signs the previous block which indicates that the previous block is valid
  const fromHeight =
    missingBlockCount == null
      ? 1
      : missingBlockCount === 0
        ? height - 1
        : height - missingBlockCount;
  const toHeight = height - 1;

  logger.debug({
    message: 'Getting request IDs to process',
    fromHeight,
    toHeight,
  });

  const requestIdsInTendermintBlock = await db.getRequestIdsExpectedInBlock(
    fromHeight,
    toHeight
  );
  await Promise.all(
    requestIdsInTendermintBlock.map(async (requestId) => {
      logger.debug({
        message: 'Processing request',
        requestId,
      });
      const message = await db.getRequestToProcessReceivedFromMQ(requestId);
      await db.removeRequestToProcessReceivedFromMQ(requestId);
      //reponse for onboard
      if (message.accessor_id) {
        if (await checkOnboardResponse(message)) {
          let { secret, associated } = await identity.addAccessorAfterConsent(
            message.request_id,
            message.accessor_id
          );
          let notifyData = {
            request_id: message.request_id,
            success: true,
            secret,
          };
          if (associated) notifyAddAccessorResultByCallback(notifyData);
          else notifyCreateIdentityResultByCallback(notifyData);
        }
      } else if (message.type === 'request_challenge') {
        const responseId = message.request_id + ':' + message.idp_id;
        common.handleChallengeRequest(responseId);
      } else {
        const valid = await common.checkRequestIntegrity(
          message.request_id,
          message
        );
        if (valid) {
          notifyIncomingRequestByCallback({
            mode: message.mode,
            request_id: message.request_id,
            namespace: message.namespace,
            identifier: message.identifier,
            request_message: message.request_message,
            request_message_hash: utils.hash(message.request_message),
            requester_node_id: message.rp_id,
            min_ial: message.min_ial,
            min_aal: message.min_aal,
            data_request_list: message.data_request_list,
          });
        }
      }
    })
  );

  db.removeRequestIdsExpectedInBlock(fromHeight, toHeight);
}

async function checkOnboardResponse(message) {
  let reason = false;
  let requestDetail = await tendermintNdid.getRequestDetail({
    requestId: message.request_id,
  });
  let response = requestDetail.response_list[0];

  if (
    !(await common.verifyZKProof(
      message.request_id,
      message.idp_id,
      message,
      3
    ))
  ) {
    reason = 'Invalid response';
  } else if (response.status !== 'accept') {
    reason = 'User rejected';
  }

  if (reason) {
    notifyAddAccessorResultByCallback({
      request_id: message.request_id,
      success: false,
    });

    logger.debug({
      message: 'Onboarding failed',
      reason,
    });

    db.removeChallengeFromRequestId(message.request_id);
    return false;
  }
  logger.debug({
    message: 'Onboard consented',
  });
  db.removeChallengeFromRequestId(message.request_id);
  return true;
}<|MERGE_RESOLUTION|>--- conflicted
+++ resolved
@@ -204,24 +204,6 @@
 
 export async function requestChallengeAndCreateResponse(data) {
   //store response data
-<<<<<<< HEAD
-  const request = await tendermintNdid.getRequest({ requestId: data.request_id });
-  if(request.mode === 3) {
-    try {
-      await db.setResponseFromRequestId(data.request_id, data);
-      await requestChallenge(data.request_id, data.accessor_id);
-    } catch(error) {
-      callbackToClient(data.callback_url, {
-        type: 'response_result',
-        success: false,
-        request_id: data.request_id,
-        error,
-      } ,true);
-      db.removeResponseFromRequestId(data.request_id);
-    }
-  }
-  else if(request.mode === 1) createIdpResponse(data);
-=======
   try {
     const request = await tendermintNdid.getRequest({
       requestId: data.request_id,
@@ -270,7 +252,6 @@
     );
     db.removeResponseFromRequestId(data.request_id);
   }
->>>>>>> 7ae28f36
 }
 
 async function createIdpResponse(data) {
@@ -330,15 +311,10 @@
           },
         });
       }
-<<<<<<< HEAD
-    
-      let blockchainProofArray = [], privateProofValueArray = [], samePadding;
-=======
 
       let blockchainProofArray = [],
         privateProofValueArray = [],
         samePadding;
->>>>>>> 7ae28f36
       let requestFromMq = await db.getRequestReceivedFromMQ(request_id);
 
       logger.debug({
@@ -396,15 +372,6 @@
     const { height } = await tendermintNdid.createIdpResponse(dataToBlockchain);
     sendPrivateProofToRP(request_id, privateProofObject, height);
 
-<<<<<<< HEAD
-    callbackToClient(callback_url, {
-      type: 'response_result',
-      success: true,
-      request_id,
-    } ,true);
-    db.removeResponseFromRequestId(request_id);
-
-=======
     callbackToClient(
       callback_url,
       {
@@ -415,23 +382,13 @@
       true
     );
     db.removeResponseFromRequestId(request_id);
->>>>>>> 7ae28f36
   } catch (error) {
     const err = new CustomError({
       message: 'Cannot create IdP response',
       cause: error,
     });
     logger.error(err.getInfoForLog());
-
-    callbackToClient(data.callback_url, {
-      type: 'response_result',
-      success: false,
-      request_id: data.request_id,
-      error,
-    } ,true);
-    db.removeResponseFromRequestId(data.request_id);
-
-    //throw err;
+    throw err;
   }
 }
 
@@ -546,16 +503,6 @@
         message: 'Data to response',
         data,
       });
-<<<<<<< HEAD
-      createIdpResponse(data);
-    } catch(error) {
-      callbackToClient(data.callback_url, {
-        type: 'response_result',
-        success: false,
-        request_id: data.request_id,
-        error,
-      } ,true);
-=======
       await createIdpResponse(data);
     } catch (error) {
       callbackToClient(
@@ -568,7 +515,6 @@
         },
         true
       );
->>>>>>> 7ae28f36
       db.removeResponseFromRequestId(data.request_id);
     }
     return;
