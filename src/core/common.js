import CustomError from '../error/customError';
import logger from '../logger';

import * as tendermint from '../tendermint/ndid';
import * as rp from './rp';
import * as idp from './idp';
import * as as from './as';
import { eventEmitter as messageQueueEvent } from '../mq';
import { resumeCallbackToClient } from '../utils/callback';
import * as utils from '../utils';
import * as config from '../config';
import errorType from '../error/type';
import * as mq from '../mq';
import * as db from '../db';

const role = config.role;
const nodeId = config.nodeId;

let handleMessageFromQueue;
if (role === 'rp') {
  handleMessageFromQueue = rp.handleMessageFromQueue;
  tendermint.setTendermintNewBlockHeaderEventHandler(
    rp.handleTendermintNewBlockHeaderEvent
  );
  resumeTimeoutScheduler();
  resumeCallbackToClient();
} else if (role === 'idp') {
  handleMessageFromQueue = idp.handleMessageFromQueue;
  tendermint.setTendermintNewBlockHeaderEventHandler(
    idp.handleTendermintNewBlockHeaderEvent
  );
  resumeTimeoutScheduler();
  resumeCallbackToClient();
} else if (role === 'as') {
  handleMessageFromQueue = as.handleMessageFromQueue;
  tendermint.setTendermintNewBlockHeaderEventHandler(
    as.handleTendermintNewBlockHeaderEvent
  );
  resumeCallbackToClient(as.afterGotDataFromCallback);
}

async function resumeTimeoutScheduler() {
  let scheduler = await db.getAllTimeoutScheduler();
  scheduler.forEach(({ requestId, unixTimeout }) => 
    runTimeoutScheduler(requestId, (unixTimeout - Date.now()) / 1000)
  );
}

export async function getRequest({ requestId }) {
  try {
    return await tendermint.query('GetRequest', { requestId });
  } catch (error) {
    throw new CustomError({
      message: 'Cannot get request from blockchain',
      cause: error,
    });
  }
}

export async function getRequestDetail({ requestId }) {
  try {
    const { special, ...requestDetail } = await tendermint.query(
      'GetRequestDetail',
      { requestId }
    );
    if (requestDetail == null) {
      return null;
    }
    const requestStatus = utils.getDetailedRequestStatus(requestDetail);
    return {
      ...requestDetail,
      status: requestStatus.status,
    };
  } catch (error) {
    throw new CustomError({
      message: 'Cannot get request details from blockchain',
      cause: error,
    });
  }
}

export async function getIdpNodes({ namespace, identifier, min_ial, min_aal }) {
  try {
    const result = await tendermint.query('GetIdpNodes', {
      hash_id:
        namespace && identifier
          ? utils.hash(namespace + ':' + identifier)
          : undefined,
      min_ial,
      min_aal,
    });
    return result != null ? (result.node != null ? result.node : []) : [];
  } catch (error) {
    throw new CustomError({
      message: 'Cannot get IdP nodes from blockchain',
      cause: error,
    });
  }
}

export async function getAsNodesByServiceId({ service_id }) {
  try {
    const result = await tendermint.query('GetAsNodesByServiceId', {
      service_id,
    });
    return result != null ? (result.node != null ? result.node : []) : [];
  } catch (error) {
    throw new CustomError({
      message: 'Cannot get AS nodes by service ID from blockchain',
      cause: error,
    });
  }
}

/**
 *
 * @param {Object} data
 * @param {string} data.node_id
 * @param {string} data.public_key
 */
export async function addNodePubKey(data) {
  try {
    const result = await tendermint.transact(
      'AddNodePublicKey',
      data,
      utils.getNonce()
    );
    return result;
  } catch (error) {
    throw new CustomError({
      message: 'Cannot add node public key to blockchain',
      cause: error,
    });
  }
}

export async function getNodePubKey(node_id) {
  try {
    return await tendermint.query('GetNodePublicKey', { node_id });
  } catch (error) {
    throw new CustomError({
      message: 'Cannot get node public key from blockchain',
      cause: error,
    });
  }
}

export async function getMsqAddress(node_id) {
  try {
    return await tendermint.query('GetMsqAddress', { node_id });
  } catch (error) {
    throw new CustomError({
      message: 'Cannot get message queue address from blockchain',
      cause: error,
    });
  }
}

export async function registerMsqAddress({ ip, port }) {
  try {
    return await tendermint.transact(
      'RegisterMsqAddress',
      {
        ip,
        port,
        node_id: nodeId,
      },
      utils.getNonce()
    );
  } catch (error) {
    throw new CustomError({
      message: 'Cannot register message queue address to blockchain',
      cause: error,
    });
  }
}

export async function getNodeToken(node_id = nodeId) {
  try {
    return await tendermint.query('GetNodeToken', { node_id });
  } catch (error) {
    throw new CustomError({
      message: 'Cannot get node token from blockchain',
      cause: error,
    });
  }
}

export async function checkRequestIntegrity(requestId, request) {
  const msgBlockchain = await getRequest({ requestId });

  const valid = 
    utils.hash(request.secretSalt + request.request_message)
    === msgBlockchain.request_message_hash;
  /*utils.compareSaltedHash({
    saltedHash: msgBlockchain.messageHash,
    plain: request.request_message,
  });*/
  if (!valid) {
    logger.warn({
      message: 'Request message hash mismatched',
      requestId,
    });
    logger.debug({
      message: 'Request message hash mismatched',
      requestId,
      givenRequestMessage: request.request_message,
      givenRequestMessageHashWithSalt: utils.hash(request.secretSalt + request.request_message),
      requestMessageHashFromBlockchain: msgBlockchain.request_message_hash,
    });
  }

  return valid;
}

export async function getNamespaceList() {
  try {
    return (await tendermint.query('GetNamespaceList')) || [];
  } catch (error) {
    throw new CustomError({
      message: 'Cannot get namespace list from blockchain',
      cause: error,
    });
  }
}

export async function getServiceList() {
  try {
    return (await tendermint.query('GetServiceList')) || [];
  } catch (error) {
    throw new CustomError({
      message: 'Cannot get service list from blockchain',
      cause: error,
    });
  }
}

if (handleMessageFromQueue) {
  messageQueueEvent.on('message', handleMessageFromQueue);
}

export async function getAccessorGroupId(accessor_id) {
  try {
    const accessorGroupIdObj = await tendermint.query('GetAccessorGroupID',{
      accessor_id,
    });
    if (accessorGroupIdObj == null) {
      return null;
    }
    return accessorGroupIdObj.accessor_group_id;
  } catch (error) {
    throw new CustomError({
      message: 'Cannot get accessor group ID from blockchain',
      cause: error,
    });
  }
}

export async function getAccessorKey(accessor_id) {
  try {
    const accessorPubKeyObj = await tendermint.query('GetAccessorKey',{
      accessor_id,
    });
    if (accessorPubKeyObj == null) {
      return null;
    }
    return accessorPubKeyObj.accessor_public_key;
  } catch (error) {
    throw new CustomError({
      message: 'Cannot get accessor public key from blockchain',
      cause: error,
    });
  }
}

export async function getIdpsMsqDestination({
  namespace,
  identifier,
  min_ial,
  min_aal,
  idp_id_list,
  mode,
}) {
  const idpNodes = await getIdpNodes({
    namespace: mode === 3 
      ? namespace
      : undefined,
    identifier: mode === 3 
      ? identifier
      : undefined,
    min_ial,
    min_aal,
  });

  let filteredIdpNodes;
  if (idp_id_list != null && idp_id_list.length !== 0) {
    filteredIdpNodes = idpNodes.filter(
      (idpNode) => idp_id_list.indexOf(idpNode.node_id) >= 0
    );
  } else {
    filteredIdpNodes = idpNodes;
  }

  const receivers = await Promise.all(
    filteredIdpNodes.map(async (idpNode) => {
      const nodeId = idpNode.node_id;
      const { ip, port } = await getMsqAddress(nodeId);
      return {
        ip,
        port,
        ...(await getNodePubKey(nodeId)),
      };
    })
  );
  return receivers;
}

//=========================================== Request related ========================================

export let timeoutScheduler = {};

export function clearAllScheduler() {
  for (let requestId in timeoutScheduler) {
    clearTimeout(timeoutScheduler[requestId]);
  }
}

export async function timeoutRequest(requestId) {
  try {
    const responseValidList = await db.getIdpResponseValidList(requestId);

    const request = await getRequest({ requestId });
    if (request.closed === false) {
      await tendermint.transact(
        'TimeOutRequest',
        { requestId, response_valid_list: responseValidList },
        utils.getNonce()
      );
    }
  } catch (error) {
    logger.error({
      message: 'Cannot set timed out',
      requestId,
      error,
    });
    throw error;
  }
  db.removeTimeoutScheduler(requestId);
}

export function runTimeoutScheduler(requestId, secondsToTimeout) {
  if (secondsToTimeout < 0) timeoutRequest(requestId);
  else {
    timeoutScheduler[requestId] = setTimeout(() => {
      timeoutRequest(requestId);
    }, secondsToTimeout * 1000);
  }
}

export function addTimeoutScheduler(requestId, secondsToTimeout) {
  let unixTimeout = Date.now() + secondsToTimeout * 1000;
  db.addTimeoutScheduler(requestId, unixTimeout);
  runTimeoutScheduler(requestId, secondsToTimeout);
}

/**
 * Create a new request
 * @param {Object} request
 * @param {string} request.namespace
 * @param {string} request.reference_id
 * @param {Array.<string>} request.idp_id_list
 * @param {string} request.callback_url
 * @param {Array.<Object>} request.data_request_list
 * @param {string} request.request_message
 * @param {number} request.min_ial
 * @param {number} request.min_aal
 * @param {number} request.min_idp
 * @param {number} request.request_timeout
 * @returns {Promise<string>} Request ID
 */
export async function createRequest({
  mode,
  namespace,
  identifier,
  reference_id,
  idp_id_list,
  callback_url,
  data_request_list,
  request_message,
  min_ial,
  min_aal,
  min_idp,
  request_timeout,
}) {
  try {
    mode = mode || 3;
    // existing reference_id, return request ID
    const requestId = await db.getRequestIdByReferenceId(reference_id);
    if (requestId) {
      return requestId;
    }

    if (idp_id_list != null && idp_id_list.length > 0 && idp_id_list.length < min_idp) {
      throw new CustomError({
        message: errorType.IDP_LIST_LESS_THAN_MIN_IDP.message,
        code: errorType.IDP_LIST_LESS_THAN_MIN_IDP.code,
        clientError: true,
        details: {
          namespace,
          identifier,
          idp_id_list,
        },
      });
    }



    let receivers = await getIdpsMsqDestination({
      namespace,
      identifier,
      min_ial,
      min_aal,
      idp_id_list,
      mode,
    });

    if (receivers.length === 0 && min_idp !== 0) {
      throw new CustomError({
        message: errorType.NO_IDP_FOUND.message,
        code: errorType.NO_IDP_FOUND.code,
        clientError: true,
        details: {
          namespace,
          identifier,
          idp_id_list,
        },
      });
    }

    if (receivers.length < min_idp) {
      throw new CustomError({
        message: errorType.NOT_ENOUGH_IDP.message,
        code: errorType.NOT_ENOUGH_IDP.code,
        clientError: true,
        details: {
          namespace,
          identifier,
          idp_id_list,
        },
      });
    }

    const nonce = utils.getNonce();
    const request_id = utils.createRequestId();

    const dataRequestListToBlockchain = [];
    for (let i in data_request_list) {
      dataRequestListToBlockchain.push({
        service_id: data_request_list[i].service_id,
        as_id_list: data_request_list[i].as_id_list,
        min_as: data_request_list[i].min_as,
        request_params_hash: utils.hashWithRandomSalt(
          data_request_list[i].request_params
        ),
      });
    }

    let challenge = [
      utils.randomBase64Bytes(config.challengeLength),
      utils.randomBase64Bytes(config.challengeLength),
    ];
    db.setChallengeFromRequestId(request_id, challenge);

    let secretSalt = utils.randomBase64Bytes(16);

    const requestData = {
      namespace,
      identifier,
      request_id,
      min_idp,
      min_aal,
      min_ial,
      request_timeout,
      data_request_list: data_request_list,
      request_message,
      mode,
      // for zk proof
      //challenge,
      rp_id: config.nodeId,
      secretSalt,
    };

    // save request data to DB to send to AS via mq when authen complete
    // store even no data require, use for zk proof
    //if (data_request_list != null && data_request_list.length !== 0) {
    await db.setRequestData(request_id, requestData);
    //}

    // add data to blockchain
    const requestDataToBlockchain = {
      request_id,
      min_idp,
      min_aal,
      min_ial,
      request_timeout,
      data_request_list: dataRequestListToBlockchain,
      request_message_hash: utils.hash(secretSalt + request_message),
      mode,
    };

    // maintain mapping
    await db.setRequestIdByReferenceId(reference_id, request_id);
    await db.setRequestCallbackUrl(request_id, callback_url);

    try {
      const { height } = await tendermint.transact(
        'CreateRequest',
        requestDataToBlockchain,
        nonce
      );

      // send request data to IDPs via message queue
      mq.send(receivers, {
        ...requestData,
        height,
      });
    } catch (error) {
      await db.removeRequestIdByReferenceId(reference_id);
      await db.removeRequestCallbackUrl(request_id);
      throw error;
    }

    addTimeoutScheduler(request_id, request_timeout);

    return request_id;
  } catch (error) {
    const err = new CustomError({
      message: 'Cannot create request',
      cause: error,
    });
    logger.error(err.getInfoForLog());
    throw err;
  }
}

export async function verifyZKProof(request_id, idp_id, dataFromMq, mode) {

  let {
    namespace,
    identifier,
    privateProofObjectList,
    request_message,
  } = await db.getRequestData(request_id);

  //check only signature of idp_id
  if(mode === 1) { return true;

<<<<<<< HEAD
    /*let responses = (await getRequestDetail({
=======
    let response_list = (await getRequestDetail({
>>>>>>> 710e9538
      requestId: request_id,
    })).response_list;
    for(let i = 0 ; i < response_list.length ; i++) {
      if(response_list[i].idp_id !== idp_id) continue;

      let { signature } = response_list[i];
      let { public_key } = await getNodePubKey(idp_id);

      logger.debug({
        message: 'Verify signature, mode 1',
        signature,
        public_key,
        request_message,
        idp_id,
      });

      if(!utils.verifySignature(signature, public_key, JSON.stringify(request_message))) return false;
      else return true;
    }
    //should not reach (idp_id not found)
    logger.debug({
      message: 'Code should never reach here (in common.verifyZKProof)',
      request_id, idp_id, dataFromMq, mode,
    });
    return false;*/
  }

  let challenge = await db.getChallengeFromRequestId(request_id);
  let privateProofObject = dataFromMq
    ? dataFromMq
    : await db.getPrivateProofReceivedFromMQ(request_id + ':' + idp_id);

  logger.debug({
    message: 'Verifying zk proof',
    request_id,
    idp_id,
    dataFromMq,
    challenge,
    privateProofObject,
    mode,
  });

  //query accessor_group_id of this accessor_id
  let accessor_group_id = await getAccessorGroupId(
    privateProofObject.accessor_id
  );

  logger.debug({
    message: 'Verifying zk proof',
    privateProofObjectList,
  });

  //and check against all accessor_group_id of responses
  for (let i = 0; i < privateProofObjectList.length; i++) {
    let otherPrivateProofObject = privateProofObjectList[i].privateProofObject;
    let otherGroupId = await getAccessorGroupId(
      otherPrivateProofObject.accessor_id
    );
    if (otherGroupId !== accessor_group_id) {
      //TODO handle this, manually close?
      logger.debug({
        message: 'Conflict response',
        otherGroupId,
        otherPrivateProofObject,
        accessor_group_id,
        accessorId: privateProofObject.accessor_id,
      });
      throw 'Conflicted response';
    }
  }

  //query accessor_public_key from privateProofObject.accessor_id
  let public_key = await getAccessorKey(privateProofObject.accessor_id);

  //query publicProof from response of idp_id in request
  let publicProof, signature, privateProofValueHash;
  let response_list = (await getRequestDetail({
    requestId: request_id,
  })).response_list;

  logger.debug({
    message: 'Request detail',
    response_list,
    request_message,
  });

  response_list.forEach((response) => {
    if (response.idp_id === idp_id) {
      publicProof = JSON.parse(response.identity_proof);
      signature = response.signature;
      privateProofValueHash = response.private_proof_hash;
    }
  });

  let signatureValid = utils.verifySignature(
    signature,
    public_key,
    request_message
  );

  logger.debug({
    message: 'Verify signature',
    signatureValid,
    request_message,
    public_key,
    signature,
  });

  return (
    signatureValid &&
    utils.verifyZKProof(
      public_key,
      challenge,
      privateProofObject.privateProofValueArray,
      publicProof,
      {
        namespace,
        identifier,
      },
      privateProofValueHash,
      privateProofObject.padding,
    )
  );
}

//===== zkp and request related =====

export async function handleChallengeRequest(responseId) {

  logger.debug({
    message: 'Handle challenge request'
  });

  let [ request_id, idp_id ] = responseId.split(':');

  //get public proof from mq
  let public_proof_mq = await db.getPublicProofReceivedFromMQ(responseId);

  logger.debug({
    message: 'Public proof from MQ',
    public_proof_mq,
    responseId,
  });

  if(!public_proof_mq) return false;

  //get public proof in blockchain
  let public_proof_blockchain = (await tendermint.query(
    'GetIdentityProof',
    {
      request_id,
      idp_id,
    }
  )).public_proof;
  if(!public_proof_blockchain) return false;

  //check public proof in blockchain and in message queue
  if(public_proof_blockchain.length !== public_proof_mq.length) return false;
  for(let i = 0; i < public_proof_mq.length ; i++) {
    if(public_proof_blockchain[i] !== public_proof_mq[i]) return false;
  }

  //if match, send challenge and return
  let nodeId = {};
  if(config.role === 'idp') nodeId.idp_id = config.nodeId;
  else if(config.role === 'rp') nodeId.rp_id = config.nodeId;
  let challenge = await db.getChallengeFromRequestId(request_id);
  logger.debug({
    message: 'Get challenge',
    challenge,
  });
  let { ip, port } = await getMsqAddress(idp_id);
  let receiver = [{
    ip,
    port,
    ...(await getNodePubKey(idp_id)),
  }];
  mq.send(receiver, {
    challenge,
    request_id,
    ...nodeId,
  });
}
export async function getIdentityInfo(namespace, identifier, node_id) {
  try {
    const sid = namespace + ':' + identifier;
    const hash_id = utils.hash(sid);

    return await tendermint.query('GetIdentityInfo',{
      hash_id,
      node_id,
    });
  } catch (error) {
    throw new CustomError({
      message: 'Cannot get accessor public key from blockchain',
      cause: error,
    });
  }
}

/**
 * Returns false if request is closed or timed out
 * @param {string} requestId
 * @returns {boolean}
 */
export async function shouldRetryCallback(requestId) {
  if (requestId) {
    const requestDetail = await getRequestDetail({ requestId });
    if (requestDetail.closed || requestDetail.timed_out) {
      return false;
    }
  }
  return true;
}<|MERGE_RESOLUTION|>--- conflicted
+++ resolved
@@ -555,11 +555,7 @@
   //check only signature of idp_id
   if(mode === 1) { return true;
 
-<<<<<<< HEAD
-    /*let responses = (await getRequestDetail({
-=======
-    let response_list = (await getRequestDetail({
->>>>>>> 710e9538
+    /*let response_list = (await getRequestDetail({
       requestId: request_id,
     })).response_list;
     for(let i = 0 ; i < response_list.length ; i++) {
