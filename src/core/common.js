import CustomError from '../error/customError';
import logger from '../logger';

import * as tendermint from '../tendermint/ndid';
import * as rp from './rp';
import * as idp from './idp';
import * as as from './as';
import { eventEmitter as messageQueueEvent } from '../mq';
import * as utils from '../utils';
import { role, nodeId } from '../config';

let handleMessageFromQueue;
if (role === 'rp') {
  handleMessageFromQueue = rp.handleMessageFromQueue;
  tendermint.setTendermintNewBlockHeaderEventHandler(
    rp.handleTendermintNewBlockHeaderEvent
  );
} else if (role === 'idp') {
  handleMessageFromQueue = idp.handleMessageFromQueue;
  tendermint.setTendermintNewBlockHeaderEventHandler(
    idp.handleTendermintNewBlockHeaderEvent
  );
} else if (role === 'as') {
  handleMessageFromQueue = as.handleMessageFromQueue;
  tendermint.setTendermintNewBlockHeaderEventHandler(
    as.handleTendermintNewBlockHeaderEvent
  );
}

export async function getRequest({ requestId }) {
  try {
    return await tendermint.query('GetRequest', { requestId });
  } catch (error) {
    throw new CustomError({
      message: 'Cannot get request from blockchain',
      cause: error,
    });
  }
}

export async function getRequestDetail({ requestId }) {
  try {
    return await tendermint.query('GetRequestDetail', { requestId });
  } catch (error) {
    throw new CustomError({
      message: 'Cannot get request details from blockchain',
      cause: error,
    });
  }
}

export async function getNodeIdsOfAssociatedIdp({
  namespace,
  identifier,
  min_ial,
  min_aal,
}) {
  try {
    return await tendermint.query('GetMsqDestination', {
      hash_id:
        namespace && identifier
          ? utils.hash(namespace + ':' + identifier)
          : undefined,
      min_ial,
      min_aal,
    });
  } catch (error) {
    throw new CustomError({
      message: 'Cannot get associated node IDs from blockchain',
      cause: error,
    });
  }
}

export async function getNodeIdsOfAsWithService({ service_id }) {
  try {
    return await tendermint.query('GetServiceDestination', {
      service_id,
    });
  } catch (error) {
    throw new CustomError({
      message: 'Cannot get associated AS node IDs from blockchain',
      cause: error,
    });
  }
}

/**
 *
 * @param {Object} data
 * @param {string} data.node_id
 * @param {string} data.public_key
 */
export async function addNodePubKey(data) {
  try {
    const result = await tendermint.transact(
      'AddNodePublicKey',
      data,
      utils.getNonce()
    );
    return result;
  } catch (error) {
    throw new CustomError({
      message: 'Cannot add node public key to blockchain',
      cause: error,
    });
  }
}

export async function getNodePubKey(node_id) {
  try {
    return await tendermint.query('GetNodePublicKey', { node_id });
  } catch (error) {
    throw new CustomError({
      message: 'Cannot get node public key from blockchain',
      cause: error,
    });
  }
}

export async function getMsqAddress(node_id) {
  try {
    return await tendermint.query('GetMsqAddress', { node_id });
  } catch (error) {
    throw new CustomError({
      message: 'Cannot get message queue address from blockchain',
      cause: error,
    });
  }
}

export async function registerMsqAddress({ ip, port }) {
  try {
    return await tendermint.transact(
      'RegisterMsqAddress',
      {
        ip,
        port,
        node_id: nodeId,
      },
      utils.getNonce()
    );
  } catch (error) {
    throw new CustomError({
      message: 'Cannot register message queue address to blockchain',
      cause: error,
    });
  }
}

export async function getNodeToken(node_id = nodeId) {
  try {
    return await tendermint.query('GetNodeToken', { node_id });
  } catch (error) {
    throw new CustomError({
      message: 'Cannot get node token from blockchain',
      cause: error,
    });
  }
}

export async function checkRequestIntegrity(requestId, request) {
  const msgBlockchain = await getRequest({ requestId });

  const valid = 
    utils.hash(request.challenge + request.request_message)
    === msgBlockchain.messageHash;
  /*utils.compareSaltedHash({
    saltedHash: msgBlockchain.messageHash,
    plain: request.request_message,
  });*/
  if (!valid) {
    logger.warn({
      message: 'Request message hash mismatched',
      requestId,
    });
    logger.debug({
      message: 'Request message hash mismatched',
      requestId,
      givenRequestMessage: request.request_message,
      givenRequestMessageHash: utils.hash(request.request_message),
      requestMessageHashFromBlockchain: msgBlockchain.messageHash,
    });
  }

  return valid;
}

export async function getNamespaceList() {
  try {
    return await tendermint.query('GetNamespaceList');
  } catch (error) {
    throw new CustomError({
      message: 'Cannot get namespace list from blockchain',
      cause: error,
    });
  }
}

if (handleMessageFromQueue) {
<<<<<<< HEAD
  messageQueueEvent.on('message', function(message) {
    handleMessageFromQueue(message);
  });
}

export function verifyZKProof() {
  //query and verify zk, also check conflict with each others
  return utils.verifyZKProof();
}
=======
  messageQueueEvent.on('message', handleMessageFromQueue);
}
>>>>>>> b346ebce
<|MERGE_RESOLUTION|>--- conflicted
+++ resolved
@@ -198,17 +198,10 @@
 }
 
 if (handleMessageFromQueue) {
-<<<<<<< HEAD
-  messageQueueEvent.on('message', function(message) {
-    handleMessageFromQueue(message);
-  });
+  messageQueueEvent.on('message', handleMessageFromQueue);
 }
 
 export function verifyZKProof() {
   //query and verify zk, also check conflict with each others
   return utils.verifyZKProof();
 }
-=======
-  messageQueueEvent.on('message', handleMessageFromQueue);
-}
->>>>>>> b346ebce
