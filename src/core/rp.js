/**
 * Copyright (c) 2018, 2019 National Digital ID COMPANY LIMITED
 *
 * This file is part of NDID software.
 *
 * NDID is the free software: you can redistribute it and/or modify it under
 * the terms of the Affero GNU General Public License as published by the
 * Free Software Foundation, either version 3 of the License, or any later
 * version.
 *
 * NDID is distributed in the hope that it will be useful,
 * but WITHOUT ANY WARRANTY; without even the implied warranty of
 * MERCHANTABILITY or FITNESS FOR A PARTICULAR PURPOSE.
 * See the Affero GNU General Public License for more details.
 *
 * You should have received a copy of the Affero GNU General Public License
 * along with the NDID source code. If not, see https://www.gnu.org/licenses/agpl.txt.
 *
 * Please contact info@ndid.co.th for any further questions
 *
 */

import fs from 'fs';
import path from 'path';

import { callbackToClient } from '../utils/callback';
import CustomError from '../error/custom_error';
import logger from '../logger';

import * as tendermint from '../tendermint';
import * as tendermintNdid from '../tendermint/ndid';
import * as mq from '../mq';
import * as config from '../config';
import * as common from './common';
import * as db from '../db';
import * as utils from '../utils';

const successBase64 = Buffer.from('success').toString('base64');
const trueBase64 = Buffer.from('true').toString('base64');

const idpResponseProcessLocks = {};
const challengeRequestProcessLocks = {};
const asDataResponseProcessLocks = {};

const callbackUrls = {};

const callbackUrlFilesPrefix = path.join(
  config.dataDirectoryPath,
  'rp-callback-url-' + config.nodeId
);

[{ key: 'error_url', fileSuffix: 'error' }].forEach(({ key, fileSuffix }) => {
  try {
    callbackUrls[key] = fs.readFileSync(
      callbackUrlFilesPrefix + '-' + fileSuffix,
      'utf8'
    );
  } catch (error) {
    if (error.code === 'ENOENT') {
      logger.warn({
        message: `${fileSuffix} callback url file not found`,
      });
    } else {
      logger.error({
        message: `Cannot read ${fileSuffix} callback url file`,
        error,
      });
    }
  }
});

function writeCallbackUrlToFile(fileSuffix, url) {
  fs.writeFile(callbackUrlFilesPrefix + '-' + fileSuffix, url, (err) => {
    if (err) {
      logger.error({
        message: `Cannot write ${fileSuffix} callback url file`,
        error: err,
      });
    }
  });
}

export function setCallbackUrls({ error_url }) {
  if (error_url != null) {
    callbackUrls.error_url = error_url;
    writeCallbackUrlToFile('error', error_url);
  }
}

export function getCallbackUrls() {
  return callbackUrls;
}

export function getErrorCallbackUrl() {
  return callbackUrls.error_url;
}

/**
 *
 * @param {string} requestId
 * @param {integer} height
 */
async function processRequestUpdate(requestId, height) {
  const callbackUrl = await db.getRequestCallbackUrl(requestId);
  if (!callbackUrl) return; // This RP does not concern this request

  logger.debug({
    message: 'Processing request update',
    requestId,
    height,
  });

  const requestDetail = await tendermintNdid.getRequestDetail({
    requestId: requestId,
    height,
  });

  const requestStatus = utils.getDetailedRequestStatus(requestDetail);

  // ZK Proof and IAL verification is needed only when got new response from IdP
  let needResponseVerification = false;
  if (
    requestStatus.status !== 'pending' &&
    requestStatus.closed === false &&
    requestStatus.timed_out === false
  ) {
    if (requestStatus.answered_idp_count < requestStatus.min_idp) {
      needResponseVerification = true;
    } else if (requestStatus.answered_idp_count === requestStatus.min_idp) {
      const asAnswerCount = requestStatus.service_list.reduce(
        (total, service) => total + service.signed_data_count,
        0
      );
      if (asAnswerCount === 0) {
        needResponseVerification = true;
      }
    }
  }

  const savedResponseValidList = await db.getIdpResponseValidList(requestId);
  let responseValidList;

  if (needResponseVerification) {
    // Validate ZK Proof and IAL
    const responseMetadataList = await db.getExpectedIdpResponseNodeIdInBlockList(
      height
    );
    const idpNodeIds = responseMetadataList
      .filter(({ requestId: reqId }) => requestId === reqId)
      .map((metadata) => metadata.idpId);

    let responseValids = await Promise.all(
      idpNodeIds.map((idpNodeId) => {
        const responseId = requestId + ':' + idpNodeId;
        if (idpResponseProcessLocks[responseId]) return;
        return common.checkIdpResponse({
          requestStatus,
          idpId: idpNodeId,
          responseIal: requestDetail.response_list.find(
            (response) => response.idp_id === idpNodeId
          ).ial,
        });
      })
    );
    responseValids = responseValids.filter((valid) => valid != null);

    if (responseValids.length === 0) return;

    responseValidList = savedResponseValidList.concat(responseValids);
  } else {
    responseValidList = savedResponseValidList;
  }

  const eventDataForCallback = {
    type: 'request_status',
    ...requestStatus,
    response_valid_list: responseValidList,
    block_height: height,
  };

  await callbackToClient(callbackUrl, eventDataForCallback, true);

  if (isAllIdpRespondedAndValid({ requestStatus, responseValidList })) {
    const requestData = await db.getRequestData(requestId);
    if (requestData != null) {
      await sendRequestToAS(requestData, height);
    }
    db.removeChallengeFromRequestId(requestId);
  }

  if (
    requestStatus.status === 'confirmed' &&
    requestStatus.min_idp === requestStatus.answered_idp_count &&
    requestStatus.service_list.length > 0
  ) {
    const metadataList = await db.getExpectedDataSignInBlockList(height);
    await checkAsDataSignaturesAndSetReceived(requestId, metadataList);
  }

  if (
    requestStatus.status === 'completed' &&
    !requestStatus.closed &&
    !requestStatus.timed_out &&
    (requestStatus.mode === 1 ||
      (requestStatus.mode === 3 && isAllIdpResponsesValid(responseValidList)))
  ) {
    logger.debug({
      message: 'Automatically closing request',
      requestId,
    });
    await common.closeRequest({ request_id: requestId }, { synchronous: true });
  }

  if (requestStatus.closed || requestStatus.timed_out) {
    // Clean up
    // Clear callback url mapping, reference ID mapping, and request data to send to AS
    // since the request is no longer going to have further events
    // (the request has reached its end state)
    db.removeRequestCallbackUrl(requestId);
    db.removeRequestIdReferenceIdMappingByRequestId(requestId);
    db.removeRequestData(requestId);
    db.removeIdpResponseValidList(requestId);
    db.removeTimeoutScheduler(requestId);
    clearTimeout(common.timeoutScheduler[requestId]);
    delete common.timeoutScheduler[requestId];
  }
}

function isAllIdpResponsesValid(responseValidList) {
  for (let i = 0; i < responseValidList.length; i++) {
    const { valid_proof, valid_ial } = responseValidList[i];
    if (valid_proof !== true || valid_ial !== true) {
      return false;
    }
  }
  return true;
}

function isAllIdpRespondedAndValid({ requestStatus, responseValidList }) {
  if (requestStatus.status !== 'confirmed') return false;
  if (requestStatus.answered_idp_count !== requestStatus.min_idp) return false;
  if (requestStatus.closed === true || requestStatus.timed_out === true)
    return false;
  const asAnswerCount = requestStatus.service_list.reduce(
    (total, service) => total + service.signed_data_count,
    0
  );
  if (asAnswerCount === 0) {
    // Send request to AS only when all IdP responses' proof and IAL are valid in mode 3
    if (
      requestStatus.mode === 1 ||
      (requestStatus.mode === 3 && isAllIdpResponsesValid(responseValidList))
    ) {
      return true;
    }
  }
  return false;
}

export async function handleTendermintNewBlockEvent(
  error,
  result,
  missingBlockCount
) {
  if (missingBlockCount == null) return;
  try {
    const height = tendermint.getBlockHeightFromNewBlockEvent(result);
    const fromHeight =
      missingBlockCount === 0 ? height - 1 : height - missingBlockCount;
    const toHeight = height - 1;

    //loop through all those block before, and verify all proof
    logger.debug({
      message: 'Getting request IDs to process',
      fromHeight,
      toHeight,
    });

    const challengeRequestMetadataList = await db.getExpectedIdpPublicProofInBlockList(
      fromHeight,
      toHeight
    );
    await Promise.all(
      challengeRequestMetadataList.map(async ({ requestId, idpId }) => {
        const responseId = requestId + ':' + idpId;
        if (challengeRequestProcessLocks[responseId]) return;
        const publicProof = await db.getPublicProofReceivedFromMQ(responseId);
<<<<<<< HEAD
        if (publicProof == null) return;
        await common.handleChallengeRequest(responseId, publicProof);
        await db.removePublicProofReceivedFromMQ(responseId);
=======
        await common.handleChallengeRequest({
          request_id: requestId,
          idp_id: idpId,
          public_proof: publicProof
        });
>>>>>>> 011e62e3
      })
    );
    db.removeExpectedIdpPublicProofInBlockList(fromHeight, toHeight);

    const blocks = await tendermint.getBlocks(fromHeight, toHeight);
    await Promise.all(
      blocks.map(async (block, blockIndex) => {
        let transactions = tendermint.getTransactionListFromBlock(block);
        if (transactions.length === 0) return;

        let requestIdsToProcessUpdate = await Promise.all(
          transactions.map(async (transaction) => {
            // TODO: clear key with smart-contract, eg. request_id or requestId
            const requestId =
              transaction.args.request_id || transaction.args.requestId;
            if (requestId == null) return;
            if (transaction.fnName === 'DeclareIdentityProof') return;

            const callbackUrl = await db.getRequestCallbackUrl(requestId);
            if (!callbackUrl) return; // This request does not concern this RP

            return requestId;
          })
        );
        const requestIdsToProcessUpdateWithValue = requestIdsToProcessUpdate.filter(
          (requestId) => requestId != null
        );
        if (requestIdsToProcessUpdateWithValue.length === 0) return;

        const height = parseInt(block.header.height);
        const blockResults = await tendermint.getBlockResults(height, height);
        requestIdsToProcessUpdate = requestIdsToProcessUpdate.filter(
          (requestId, index) => {
            const deliverTxResult =
              blockResults[blockIndex].results.DeliverTx[index];
            const successTag = deliverTxResult.tags.find(
              (tag) => tag.key === successBase64
            );
            if (successTag) {
              return successTag.value === trueBase64;
            }
            return false;
          }
        );

        requestIdsToProcessUpdate = [...new Set(requestIdsToProcessUpdate)];

        await Promise.all(
          requestIdsToProcessUpdate.map((requestId) =>
            processRequestUpdate(requestId, height)
          )
        );
        db.removeExpectedIdpResponseNodeIdInBlockList(height);
        db.removeExpectedDataSignInBlockList(height);
      })
    );
  } catch (error) {
    const err = new CustomError({
      message: 'Error handling Tendermint NewBlock event',
      cause: error,
    });
    logger.error(err.getInfoForLog());
    await common.notifyError({
      callbackUrl: callbackUrls.error_url,
      action: 'handleTendermintNewBlockEvent',
      error: err,
    });
  }
}

async function getASReceiverList(data_request) {
  let nodeIdList;
  if (!data_request.as_id_list || data_request.as_id_list.length === 0) {
    const asNodes = await tendermintNdid.getAsNodesByServiceId({
      service_id: data_request.service_id,
    });
    nodeIdList = asNodes.map((asNode) => asNode.node_id);
  } else {
    nodeIdList = data_request.as_id_list;
  }

  const receivers = (await Promise.all(
    nodeIdList.map(async (nodeId) => {
      try {
        //let nodeId = node.node_id;
        let mqAddress = await tendermintNdid.getMsqAddress(nodeId);
        if (!mqAddress) return null;
        let { ip, port } = mqAddress;
        return {
          node_id: nodeId,
          ip,
          port,
          ...(await tendermintNdid.getNodePubKey(nodeId)),
        };
      } catch (error) {
        return null;
      }
    })
  )).filter((elem) => elem !== null);
  return receivers;
}

async function sendRequestToAS(requestData, height) {
  logger.debug({
    message: 'Sending request to AS',
    requestData,
    height,
  });

  if (requestData.data_request_list == null) return;
  if (requestData.data_request_list.length === 0) return;

  const dataToSendByNodeId = {};
  await Promise.all(
    requestData.data_request_list.map(async (data_request) => {
      const receivers = await getASReceiverList(data_request);
      if (receivers.length === 0) {
        logger.error({
          message: 'No AS found',
          data_request,
        });
        return;
      }

      const serviceDataRequest = {
        service_id: data_request.service_id,
        request_params: data_request.request_params,
      };
      receivers.forEach((receiver) => {
        if (dataToSendByNodeId[receiver.node_id]) {
          dataToSendByNodeId[receiver.node_id].service_data_request_list.push(
            serviceDataRequest
          );
        } else {
          dataToSendByNodeId[receiver.node_id] = {
            receiver,
            service_data_request_list: [serviceDataRequest],
          };
        }
      });
    })
  );

  const challenge = await db.getChallengeFromRequestId(requestData.request_id);
  await Promise.all(
    Object.values(dataToSendByNodeId).map(
      ({ receiver, service_data_request_list }) =>
        mq.send([receiver], {
          type: 'data_request',
          request_id: requestData.request_id,
          mode: requestData.mode,
          namespace: requestData.namespace,
          identifier: requestData.identifier,
          service_data_request_list,
          rp_id: requestData.rp_id,
          request_message: requestData.request_message,
          challenge,
          secretSalt: requestData.secretSalt,
          privateProofObjectList: requestData.privateProofObjectList,
          height,
        })
    )
  );
}

export async function getRequestIdByReferenceId(referenceId) {
  try {
    return await db.getRequestIdByReferenceId(referenceId);
  } catch (error) {
    throw new CustomError({
      message: 'Cannot get data received from AS',
      cause: error,
    });
  }
}

export async function getDataFromAS(requestId) {
  try {
    // Check if request exists
    const request = await tendermintNdid.getRequest({ requestId });
    if (request == null) {
      return null;
    }

    return await db.getDatafromAS(requestId);
  } catch (error) {
    throw new CustomError({
      message: 'Cannot get data received from AS',
      cause: error,
    });
  }
}

export async function removeDataFromAS(requestId) {
  try {
    return await db.removeDataFromAS(requestId);
  } catch (error) {
    throw new CustomError({
      message: 'Cannot remove data received from AS',
      cause: error,
    });
  }
}

export async function removeAllDataFromAS() {
  try {
    return await db.removeAllDataFromAS();
  } catch (error) {
    throw new CustomError({
      message: 'Cannot remove all data received from AS',
      cause: error,
    });
  }
}

export async function handleMessageFromQueue(messageStr) {
  logger.info({
    message: 'Received message from MQ',
  });
  logger.debug({
    message: 'Message from MQ',
    messageStr,
  });
  let requestId;
  try {
    const message = JSON.parse(messageStr);
    requestId = message.request_id;

    if (message.type === 'challenge_request') {
      const responseId = message.request_id + ':' + message.idp_id;
      const latestBlockHeight = tendermint.latestBlockHeight;
      if (latestBlockHeight <= message.height) {
        logger.debug({
          message: 'Saving expected public proof from MQ',
          responseId,
          public_proof: message.public_proof,
        });
        challengeRequestProcessLocks[responseId] = true;
        await Promise.all([
          db.setPublicProofReceivedFromMQ(responseId, message.public_proof),
          db.addExpectedIdpPublicProofInBlock(message.height, {
            requestId: message.request_id,
            idpId: message.idp_id,
          }),
        ]);
        if (tendermint.latestBlockHeight <= message.height) {
          delete challengeRequestProcessLocks[responseId];
          return;
        } else {
          await db.removePublicProofReceivedFromMQ(responseId);
        }
      }
      await common.handleChallengeRequest({ 
        request_id: message.request_id,
        idp_id: message.idp_id,
        public_proof: message.public_proof
      });
      delete challengeRequestProcessLocks[responseId];
    } else if (message.type === 'idp_response') {
      const callbackUrl = await db.getRequestCallbackUrl(message.request_id);
      if (!callbackUrl) return;

      //check accessor_id, undefined means mode 1
      if (message.accessor_id) {
        //store private parameter from EACH idp to request, to pass along to as
        const request = await db.getRequestData(message.request_id);
        //AS involve
        if (request) {
          if (request.privateProofObjectList) {
            request.privateProofObjectList.push({
              idp_id: message.idp_id,
              privateProofObject: {
                privateProofValue: message.privateProofValueArray,
                accessor_id: message.accessor_id,
                padding: message.padding,
              },
            });
          } else {
            request.privateProofObjectList = [
              {
                idp_id: message.idp_id,
                privateProofObject: {
                  privateProofValue: message.privateProofValueArray,
                  accessor_id: message.accessor_id,
                  padding: message.padding,
                },
              },
            ];
          }
          await db.setRequestData(message.request_id, request);
        }
      }

      const responseId = message.request_id + ':' + message.idp_id;
      //must wait for height
      const latestBlockHeight = tendermint.latestBlockHeight;
      if (latestBlockHeight <= message.height) {
        logger.debug({
          message: 'Saving message from MQ',
          tendermintLatestBlockHeight: latestBlockHeight,
          messageBlockHeight: message.height,
        });
        idpResponseProcessLocks[responseId] = true;
        await Promise.all([
          db.setPrivateProofReceivedFromMQ(responseId, message),
          db.addExpectedIdpResponseNodeIdInBlock(message.height, {
            requestId: message.request_id,
            idpId: message.idp_id,
          }),
        ]);
        if (tendermint.latestBlockHeight <= message.height) {
          delete idpResponseProcessLocks[responseId];
          return;
        } else {
          await db.removePrivateProofReceivedFromMQ(responseId);
        }
      }

      const requestDetail = await tendermintNdid.getRequestDetail({
        requestId: message.request_id,
        height: message.height,
      });

      const requestStatus = utils.getDetailedRequestStatus(requestDetail);

      const savedResponseValidList = await db.getIdpResponseValidList(
        message.request_id
      );

      const responseValid = await common.checkIdpResponse({
        requestStatus,
        idpId: message.idp_id,
        requestDataFromMq: message,
        responseIal: requestDetail.response_list.find(
          (response) => response.idp_id === message.idp_id
        ).ial,
      });

      const responseValidList = savedResponseValidList.concat([responseValid]);

      const eventDataForCallback = {
        type: 'request_status',
        ...requestStatus,
        response_valid_list: responseValidList,
        block_height: message.height,
      };

      await callbackToClient(callbackUrl, eventDataForCallback, true);

      if (isAllIdpRespondedAndValid({ requestStatus, responseValidList })) {
        const requestData = await db.getRequestData(message.request_id);
        if (requestData != null) {
          await sendRequestToAS(requestData, message.height);
        }
        db.removeChallengeFromRequestId(message.request_id);
      }

      if (
        requestStatus.status === 'completed' &&
        !requestStatus.closed &&
        !requestStatus.timed_out &&
        (requestStatus.mode === 1 ||
          (requestStatus.mode === 3 &&
            isAllIdpResponsesValid(responseValidList)))
      ) {
        logger.debug({
          message: 'Automatically closing request',
          requestId: message.request_id,
        });
        await common.closeRequest(
          { request_id: message.request_id },
          { synchronous: true }
        );
      }
      delete idpResponseProcessLocks[responseId];
    } else if (message.type === 'as_data_response') {
      // Receive data from AS
      await db.addDataFromAS(message.request_id, {
        source_node_id: message.as_id,
        service_id: message.service_id,
        source_signature: message.signature,
        data: message.data,
      });

      const asResponseId =
        message.request_id + ':' + message.service_id + ':' + message.as_id;
      const latestBlockHeight = tendermint.latestBlockHeight;
      if (latestBlockHeight <= message.height) {
        logger.debug({
          message: 'Saving expected data signature',
          tendermintLatestBlockHeight: latestBlockHeight,
          messageBlockHeight: message.height,
        });
        asDataResponseProcessLocks[asResponseId] = true;
        await db.addExpectedDataSignInBlock(message.height, {
          requestId: message.request_id,
          serviceId: message.service_id,
          asId: message.as_id,
        });
        if (tendermint.latestBlockHeight <= message.height) {
          delete asDataResponseProcessLocks[asResponseId];
          return;
        }
      }
      await processAsData({
        requestId: message.request_id,
        serviceId: message.service_id,
        nodeId: message.as_id,
        signature: message.signature,
        data: message.data,
      });
      delete asDataResponseProcessLocks[asResponseId];
    }
  } catch (error) {
    const err = new CustomError({
      message: 'Error handling message from message queue',
      cause: error,
    });
    logger.error(err.getInfoForLog());
    await common.notifyError({
      callbackUrl: callbackUrls.error_url,
      action: 'handleMessageFromQueue',
      error: err,
      requestId,
    });
  }
}

async function isDataSignatureValid(asNodeId, signature, data) {
  const publicKeyObj = await tendermintNdid.getNodePubKey(asNodeId);
  if (publicKeyObj == null) return;
  if (publicKeyObj.public_key == null) return;

  logger.debug({
    message: 'Verifying AS data signature',
    asNodeId,
    asNodePublicKey: publicKeyObj.public_key,
    signature,
    data,
  });
  if (
    !utils.verifySignature(
      signature,
      publicKeyObj.public_key,
      JSON.stringify(data)
    )
  ) {
    logger.warn({
      message: 'Data signature from AS is not valid',
      signature,
      asNodeId,
      asNodePublicKey: publicKeyObj.public_key,
    });
    return false;
  }
  return true;
}

async function checkAsDataSignaturesAndSetReceived(requestId, metadataList) {
  logger.debug({
    message: 'Check AS data signatures and set received (bulk)',
    requestId,
    metadataList,
  });

  const dataFromAS = await db.getDatafromAS(requestId);

  await Promise.all(
    metadataList.map(async ({ requestId, serviceId, asId }) => {
      const asResponseId = requestId + ':' + serviceId + ':' + asId;
      if (asDataResponseProcessLocks[asResponseId]) return;
      const data = dataFromAS.find(
        (data) => data.service_id === serviceId && data.source_node_id === asId
      );
      if (data == null) return; // Have not received data from AS through message queue yet
      await processAsData({
        requestId,
        serviceId,
        nodeId: asId,
        signature: data.source_signature,
        data: data.data,
      });
    })
  );
}

async function processAsData({
  requestId,
  serviceId,
  nodeId,
  signature,
  data,
}) {
  logger.debug({
    message: 'Processing AS data response',
    requestId,
    serviceId,
    nodeId,
    signature,
    data,
  });

  const signatureFromBlockchain = await tendermintNdid.getDataSignature({
    request_id: requestId,
    service_id: serviceId,
    node_id: nodeId,
  });

  if (signatureFromBlockchain == null) return;
  // TODO: if signature is invalid or mismatch then delete data from cache
  if (signature !== signatureFromBlockchain) return;
  if (!(await isDataSignatureValid(nodeId, signatureFromBlockchain, data))) {
    return;
  }

  await tendermintNdid.setDataReceived({
    requestId,
    service_id: serviceId,
    as_id: nodeId,
  });
}<|MERGE_RESOLUTION|>--- conflicted
+++ resolved
@@ -285,17 +285,13 @@
         const responseId = requestId + ':' + idpId;
         if (challengeRequestProcessLocks[responseId]) return;
         const publicProof = await db.getPublicProofReceivedFromMQ(responseId);
-<<<<<<< HEAD
         if (publicProof == null) return;
-        await common.handleChallengeRequest(responseId, publicProof);
-        await db.removePublicProofReceivedFromMQ(responseId);
-=======
         await common.handleChallengeRequest({
           request_id: requestId,
           idp_id: idpId,
           public_proof: publicProof
         });
->>>>>>> 011e62e3
+        await db.removePublicProofReceivedFromMQ(responseId);
       })
     );
     db.removeExpectedIdpPublicProofInBlockList(fromHeight, toHeight);
