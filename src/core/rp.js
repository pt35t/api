import fetch from 'node-fetch';

import CustomError from '../error/customError';
import errorType from '../error/type';
import logger from '../logger';

import * as tendermint from '../tendermint/ndid';
import * as utils from '../utils';
import * as mq from '../mq';
import * as config from '../config';
import * as common from './common';
import * as db from '../db';

let timeoutScheduler = {};

export function clearAllScheduler() {
  for (let requestId in timeoutScheduler) {
    clearTimeout(timeoutScheduler[requestId]);
  }
}

async function checkAndNotify(requestId, idp_id, height, dataFromMq) {
  logger.debug({
    message: 'RP check zk proof and notify',
    requestId,
    idp_id,
  });

  const request = await common.getRequest({
    requestId,
  });

  const callbackUrl = await db.getRequestCallbackUrl(requestId);
  if (!callbackUrl) return; // This RP does not concern this request

  // TODO: try catch / error handling
  const requestDetail = await common.getRequestDetail({
    requestId: requestId,
  });

  if (requestDetail.responses == null) {
    requestDetail.responses = [];
  }

  const responsesValid = await verifyZKProof(requestId, idp_id, dataFromMq);

  try {
    await fetch(callbackUrl, {
      method: 'POST',
      headers: {
        'Content-Type': 'application/json',
      },
      body: JSON.stringify({
        type: 'request_event',
        request_id: requestDetail.request_id,
        status: request.status,
        min_idp: requestDetail.min_idp,
        answered_idp_count: requestDetail.responses.length,
        is_closed: request.is_closed,
        is_timed_out: request.is_timed_out,
        service_list: requestDetail.data_request_list.map((service) => ({
          service_id: service.service_id,
          count: service.count,
          answered_count:
            service.answered_as_id_list != null
              ? service.answered_as_id_list.length
              : 0,
        })),
        responses_valid: responsesValid,
      }),
    });
  } catch (error) {
    logger.error({
      message: 'Cannot send callback to client application',
      error,
    });

    // TODO: error handling
    // retry?
  }

  const idpCountOk = requestDetail.responses.length === requestDetail.min_idp;

  logger.debug({
    message: 'Check to notify AS',
    request,
    idpCountOk,
    requestDetail,
    responsesValid,
  });

  if (request.status === 'completed') {
    // Clear callback url mapping, reference ID mapping, and request data to send to AS
    // since the request is no longer going to have further events
    db.removeRequestCallbackUrl(requestId);
    db.removeRequestIdReferenceIdMappingByRequestId(requestId);
    db.removeRequestToSendToAS(requestId);
    db.removeTimeoutScheduler(requestId);
    clearTimeout(timeoutScheduler[requestId]);
    delete timeoutScheduler[requestId];
  } else if (request.status === 'confirmed' && idpCountOk && responsesValid) {
    const requestData = await db.getRequestToSendToAS(requestId);
    if (requestData != null) {
      // const height = block.block.header.height;
      /*tendermint.getBlockHeightFromNewBlockHeaderEvent(
    result
  );*/
      // TODO: try catch / error handling
      await sendRequestToAS(requestData, height - 1);
    } else {
      // Authen only, no data request

      // Clear callback url mapping and reference ID mapping
      // since the request is no longer going to have further events
      // (the request has reached its end state)
      db.removeRequestCallbackUrl(requestId);
      db.removeRequestIdReferenceIdMappingByRequestId(requestId);
      db.removeTimeoutScheduler(requestId);
      clearTimeout(timeoutScheduler[requestId]);
      delete timeoutScheduler[requestId];
    }
  } else if (
    request.status === 'rejected' ||
    request.is_closed ||
    request.is_timed_out
  ) {
    // Clear callback url mapping, reference ID mapping, and request data to send to AS
    // since the request is no longer going to have further events
    // (the request has reached its end state)
    db.removeRequestCallbackUrl(requestId);
    db.removeRequestIdReferenceIdMappingByRequestId(requestId);
    db.removeRequestToSendToAS(requestId);
    db.removeTimeoutScheduler(requestId);
    clearTimeout(timeoutScheduler[requestId]);
    delete timeoutScheduler[requestId];
  }
}

export async function handleTendermintNewBlockHeaderEvent(
  error,
  result,
  missingBlockCount
) {
  if (missingBlockCount == null) return;

  const height = tendermint.getBlockHeightFromNewBlockHeaderEvent(result);
  const fromHeight =
    missingBlockCount === 0 ? height - 1 : height - missingBlockCount;
  const toHeight = height - 1;

  //loop through all those block before, and verify all proof
  logger.debug({
    message: 'Getting request IDs to process responses',
    fromHeight,
    toHeight,
  });

  const responseIdsInTendermintBlock = await db.getResponseIdsExpectedInBlock(
    fromHeight,
    toHeight
  );

  await Promise.all(
    responseIdsInTendermintBlock.map(async (responseIdWithHeight) => {
      // TODO: clear key with smart-contract, eg. request_id or requestId
      const [requestId, idp_id] = responseIdWithHeight.responseId.split(':');
      await checkAndNotify(requestId, idp_id, responseIdWithHeight.height);
      db.removeProofReceivedFromMQ(responseIdWithHeight.responseId);
    })
  );
  db.removeResponseIdsExpectedInBlock(fromHeight, toHeight);
}

async function getASReceiverList(data_request) {
  let nodeIdList;
  if (!data_request.as_id_list || data_request.as_id_list.length === 0) {
    const asNodes = await common.getAsNodesByServiceId({
      service_id: data_request.service_id,
    });
    nodeIdList = asNodes.map((asNode) => asNode.id);
  } else {
    nodeIdList = data_request.as_id_list;
  }

  const receivers = (await Promise.all(
    nodeIdList.map(async (asNodeId) => {
      try {
        //let nodeId = node.node_id;
        let { ip, port } = await common.getMsqAddress(asNodeId);
        return {
          ip,
          port,
          ...(await common.getNodePubKey(asNodeId)),
        };
      } catch (error) {
        return null;
      }
    })
  )).filter((elem) => elem !== null);
  return receivers;
}

async function sendRequestToAS(requestData, height) {
  logger.debug({
    message: 'RP call AS',
    requestData,
    height,
  });

  if (requestData.data_request_list != undefined) {
    requestData.data_request_list.forEach(async (data_request) => {
      let receivers = await getASReceiverList(data_request);
      if (receivers.length === 0) {
        logger.error({
          message: 'No AS found',
          data_request,
        });
        return;
      }

      mq.send(receivers, {
        request_id: requestData.request_id,
        namespace: requestData.namespace,
        identifier: requestData.identifier,
        service_id: data_request.service_id,
        request_params: data_request.request_params,
        rp_id: requestData.rp_id,
        request_message: requestData.request_message,
        height,
        challenge: requestData.challenge,
        privateProofObjectList: requestData.privateProofObjectList,
      });
    });
  }
}

export async function getIdpsMsqDestination({
  namespace,
  identifier,
  min_ial,
  min_aal,
  idp_list,
}) {
  const idpNodes = await common.getIdpNodes({
    namespace,
    identifier,
    min_ial,
    min_aal,
  });

  let filteredIdpNodes;
  if (idp_list != null && idp_list.length !== 0) {
    filteredIdpNodes = idpNodes.filter(
      (idpNode) => idp_list.indexOf(idpNode.id) >= 0
    );
  } else {
    filteredIdpNodes = idpNodes;
  }

  const receivers = await Promise.all(
    filteredIdpNodes.map(async (idpNode) => {
      const nodeId = idpNode.id;
      const { ip, port } = await common.getMsqAddress(nodeId);
      return {
        ip,
        port,
        ...(await common.getNodePubKey(nodeId)),
      };
    })
  );
  return receivers;
}

/**
 * Create a new request
 * @param {Object} request
 * @param {string} request.namespace
 * @param {string} request.reference_id
 * @param {Array.<string>} request.idp_list
 * @param {string} request.callback_url
 * @param {Array.<Object>} request.data_request_list
 * @param {string} request.request_message
 * @param {number} request.min_ial
 * @param {number} request.min_aal
 * @param {number} request.min_idp
 * @param {number} request.request_timeout
 * @returns {Promise<string>} Request ID
 */
export async function createRequest({
  namespace,
  identifier,
  reference_id,
  idp_list,
  callback_url,
  data_request_list,
  request_message,
  min_ial,
  min_aal,
  min_idp,
  request_timeout,
}) {
  try {
    // existing reference_id, return request ID
    const requestId = await db.getRequestIdByReferenceId(reference_id);
    if (requestId) {
      return requestId;
    }

    if (idp_list != null && idp_list.length > 0 && idp_list.length < min_idp) {
      throw new CustomError({
        message: errorType.IDP_LIST_LESS_THAN_MIN_IDP.message,
        code: errorType.IDP_LIST_LESS_THAN_MIN_IDP.code,
        clientError: true,
        details: {
          namespace,
          identifier,
          idp_list,
        },
      });
    }

    let receivers = await getIdpsMsqDestination({
      namespace,
      identifier,
      min_ial,
      min_aal,
      idp_list,
    });

    if (receivers.length === 0) {
      throw new CustomError({
        message: errorType.NO_IDP_FOUND.message,
        code: errorType.NO_IDP_FOUND.code,
        clientError: true,
        details: {
          namespace,
          identifier,
          idp_list,
        },
      });
    }

    if (receivers.length < min_idp) {
      throw new CustomError({
        message: errorType.NOT_ENOUGH_IDP.message,
        code: errorType.NOT_ENOUGH_IDP.code,
        clientError: true,
        details: {
          namespace,
          identifier,
          idp_list,
        },
      });
    }

    const nonce = utils.getNonce();
    const request_id = utils.createRequestId();

    const dataRequestListToBlockchain = [];
    for (let i in data_request_list) {
      dataRequestListToBlockchain.push({
        service_id: data_request_list[i].service_id,
        as_id_list: data_request_list[i].as_id_list,
        count: data_request_list[i].count,
        request_params_hash: utils.hashWithRandomSalt(
          JSON.stringify(data_request_list[i].request_params)
        ),
      });
    }

    let challenge = utils.randomBase64Bytes(config.challengeLength);
    db.setChallengeFromRequestId(request_id, challenge);

    const requestData = {
      namespace,
      identifier,
      request_id,
      min_idp: min_idp ? min_idp : 1,
      min_aal: min_aal,
      min_ial: min_ial,
      request_timeout,
      data_request_list: data_request_list,
      request_message,
      // for zk proof
      challenge,
      rp_id: config.nodeId,
    };

    // save request data to DB to send to AS via mq when authen complete
    // store even no data require, use for zk proof
    //if (data_request_list != null && data_request_list.length !== 0) {
    await db.setRequestToSendToAS(request_id, requestData);
    //}

    // add data to blockchain
    const requestDataToBlockchain = {
      request_id,
      min_idp: min_idp ? min_idp : 1,
      min_aal,
      min_ial,
      request_timeout,
      data_request_list: dataRequestListToBlockchain,
      message_hash: utils.hash(challenge + request_message),
    };

    const { height } = await tendermint.transact(
      'CreateRequest',
      requestDataToBlockchain,
      nonce
    );

    // send request data to IDPs via message queue
    mq.send(receivers, {
      ...requestData,
      height,
    });

    addTimeoutScheduler(request_id, request_timeout);

    // maintain mapping
    await db.setRequestIdByReferenceId(reference_id, request_id);
    await db.setRequestCallbackUrl(request_id, callback_url);
    return request_id;
  } catch (error) {
    const err = new CustomError({
      message: 'Cannot create request',
      cause: error,
    });
    logger.error(err.getInfoForLog());
    throw err;
  }
}

export async function getRequestIdByReferenceId(referenceId) {
  try {
    return await db.getRequestIdByReferenceId(referenceId);
  } catch (error) {
    throw new CustomError({
      message: 'Cannot get data received from AS',
      cause: error,
    });
  }
}

export async function getDataFromAS(requestId) {
  try {
    // Check if request exists
    const request = await common.getRequest({ requestId });
    if (request == null) {
      return null;
    }

    return await db.getDatafromAS(requestId);
  } catch (error) {
    throw new CustomError({
      message: 'Cannot get data received from AS',
      cause: error,
    });
  }
}

export async function removeDataFromAS(requestId) {
  try {
    return await db.removeDataFromAS(requestId);
  } catch (error) {
    throw new CustomError({
      message: 'Cannot remove data received from AS',
      cause: error,
    });
  }
}

export async function removeAllDataFromAS() {
  try {
    return await db.removeAllDataFromAS();
  } catch (error) {
    throw new CustomError({
      message: 'Cannot remove all data received from AS',
      cause: error,
    });
  }
}

export async function handleMessageFromQueue(data) {
  logger.info({
    message: 'Received message from MQ',
  });
  logger.debug({
    message: 'Message from MQ',
    data,
  });

  const dataJSON = JSON.parse(data);

  //distinguish between message from idp, as
  if (dataJSON.idp_id != null) {
    //store private parameter from EACH idp to request, to pass along to as
    let request = await db.getRequestToSendToAS(dataJSON.request_id);
    //AS involve
    if (request) {
      if (request.privateProofObjectList) {
        request.privateProofObjectList.push({
          idp_id: dataJSON.idp_id,
          privateProofObject: {
            privateProofValue: dataJSON.privateProofValue,
            accessor_id: dataJSON.accessor_id,
          },
        });
      } else {
        request.privateProofObjectList = [
          {
            idp_id: dataJSON.idp_id,
            privateProofObject: {
              privateProofValue: dataJSON.privateProofValue,
              accessor_id: dataJSON.accessor_id,
            },
          },
        ];
      }
      await db.setRequestToSendToAS(dataJSON.request_id, request);
    }

    //must wait for height
    const latestBlockHeight = tendermint.latestBlockHeight;
    const responseId = dataJSON.request_id + ':' + dataJSON.idp_id;

    if (latestBlockHeight <= dataJSON.height) {
      logger.debug({
        message: 'Saving message from MQ',
        tendermintLatestBlockHeight: latestBlockHeight,
        messageBlockHeight: dataJSON.height,
      });
      db.setProofReceivedFromMQ(responseId, dataJSON);
      db.addResponseIdsExpectedInBlock(dataJSON.height, {
        height: dataJSON.height,
        responseId,
      });
      return;
    }
    checkAndNotify(
      dataJSON.request_id,
      dataJSON.idp_id,
      latestBlockHeight,
      dataJSON
    );
  } else if (dataJSON.as_id != null) {
    //receive data from AS
    // TODO: verifies signature of AS in blockchain.
    // Call callback to RP.

    try {
      const requestDetail = await common.getRequestDetail({
        requestId: dataJSON.request_id,
      });
      // Note: Should check if received request id is expected?

      // TODO: Need to change how BC store data
      // Check if AS signs sent data before request is closed or timed out
      // for (let i = 0; i < requestDetail.data_request_list.length; i++) {
      //   const dataRequest = requestDetail.data_request_list[i];
      //   if (dataRequest.answered_as_id_list.indexOf(dataJSON.as_id) < 0){
      //     return;
      //   }
      // }

      await db.addDataFromAS(dataJSON.request_id, {
        data: dataJSON.data,
        as_id: dataJSON.as_id,
      });
    } catch (error) {
      // TODO: error handling
      throw error;
    }
  }
}

async function timeoutRequest(requestId) {
  try {
    const request = await common.getRequest({ requestId });
    switch (request.status) {
      case 'complicated':
      case 'pending':
      case 'confirmed':
        await tendermint.transact(
          'TimeOutRequest',
          { requestId },
          utils.getNonce()
        );
        break;
      default:
      //Do nothing
    }
  } catch (error) {
    // TODO: error handling
    throw error;
  }
  db.removeTimeoutScheduler(requestId);
}

function runTimeoutScheduler(requestId, secondsToTimeout) {
  if (secondsToTimeout < 0) timeoutRequest(requestId);
  else {
    timeoutScheduler[requestId] = setTimeout(() => {
      timeoutRequest(requestId);
    }, secondsToTimeout * 1000);
  }
}

function addTimeoutScheduler(requestId, secondsToTimeout) {
  let unixTimeout = Date.now() + secondsToTimeout * 1000;
  db.addTimeoutScheduler(requestId, unixTimeout);
  runTimeoutScheduler(requestId, secondsToTimeout);
}

export async function init() {
  let scheduler = await db.getAllTimeoutScheduler();
  scheduler.forEach(({ requestId, unixTimeout }) => {
    runTimeoutScheduler(requestId, (unixTimeout - Date.now()) / 1000);
  });

  //In production this should be done only once in phase 1,

  // Wait for blockchain ready
  await tendermint.ready;

  common.registerMsqAddress(config.mqRegister);
}

async function verifyZKProof(request_id, idp_id, dataFromMq) {
  let challenge = await db.getChallengeFromRequestId(request_id);
  let privateProofObject = dataFromMq
    ? dataFromMq
    : await db.getProofReceivedFromMQ(request_id + ':' + idp_id);

  //query and verify zk, also check conflict with each others
  logger.debug({
    message: 'RP verifying zk proof',
    request_id,
    idp_id,
    dataFromMq,
    challenge,
    privateProofObject,
  });

  //query accessor_group_id of this accessor_id
<<<<<<< HEAD
  let accessor_group_id = await common.getAccessorGroupId(privateProofObject.accessor_id);
  let { 
    namespace,
    identifier,
    privateProofObjectList,
    request_message
=======
  let accessor_group_id = await common.getAccessorGroupId(
    privateProofObject.accessor_id
  );
  //and check against all accessor_group_id of responses
  let {
    namespace,
    identifier,
    privateProofObjectList,
>>>>>>> 557aecde
  } = await db.getRequestToSendToAS(request_id);

  logger.debug({
    message: 'RP verifying zk proof',
    privateProofObjectList,
  });

<<<<<<< HEAD
  //and check against all accessor_group_id of responses
  for(let i = 0 ; i < privateProofObjectList.length ; i++) {
=======
  for (let i = 0; i < privateProofObjectList.length; i++) {
>>>>>>> 557aecde
    let otherPrivateProofObject = privateProofObjectList[i].privateProofObject;
    let otherGroupId = await common.getAccessorGroupId(
      otherPrivateProofObject.accessor_id
    );
    if (otherGroupId !== accessor_group_id) {
      //TODO handle this, manually close?
      logger.debug({
        message: 'Conflict response',
        otherGroupId,
        otherPrivateProofObject,
        accessor_group_id,
        accessorId: privateProofObject.accessor_id,
      });
      throw 'Conflicted response';
    }
  }

  //query accessor_public_key from privateProofObject.accessor_id
  let public_key = await common.getAccessorKey(privateProofObject.accessor_id);

  //query publicProof from response of idp_id in request
  let publicProof, signature;
  let responses = (await common.getRequestDetail({
    requestId: request_id,
  })).responses;

  logger.debug({
    message: 'Request detail',
    responses,
    request_message,
  });

  responses.forEach((response) => {
<<<<<<< HEAD
    if(response.idp_id === idp_id) {
      publicProof = response.identity_proof;
      signature = response.signature;
    }
=======
    if (response.idp_id === idp_id) publicProof = response.identity_proof;
>>>>>>> 557aecde
  });

  let signatureValid = utils.verifySignature(
    signature, 
    public_key, 
    request_message
  );

  logger.debug({
    message: 'Verify signature',
    signatureValid,
    request_message,
    public_key,
    signature,
  });

<<<<<<< HEAD
  return signatureValid && utils.verifyZKProof(
    public_key, 
    challenge, 
    privateProofObject.privateProofValue, 
    publicProof, 
=======
  return utils.verifyZKProof(
    public_key,
    challenge,
    privateProofObject.privateProofValue,
    publicProof,
>>>>>>> 557aecde
    {
      namespace,
      identifier,
    }
  );
}<|MERGE_RESOLUTION|>--- conflicted
+++ resolved
@@ -643,23 +643,14 @@
   });
 
   //query accessor_group_id of this accessor_id
-<<<<<<< HEAD
-  let accessor_group_id = await common.getAccessorGroupId(privateProofObject.accessor_id);
+  let accessor_group_id = await common.getAccessorGroupId(
+    privateProofObject.accessor_id
+  );
   let { 
     namespace,
     identifier,
     privateProofObjectList,
     request_message
-=======
-  let accessor_group_id = await common.getAccessorGroupId(
-    privateProofObject.accessor_id
-  );
-  //and check against all accessor_group_id of responses
-  let {
-    namespace,
-    identifier,
-    privateProofObjectList,
->>>>>>> 557aecde
   } = await db.getRequestToSendToAS(request_id);
 
   logger.debug({
@@ -667,12 +658,8 @@
     privateProofObjectList,
   });
 
-<<<<<<< HEAD
   //and check against all accessor_group_id of responses
   for(let i = 0 ; i < privateProofObjectList.length ; i++) {
-=======
-  for (let i = 0; i < privateProofObjectList.length; i++) {
->>>>>>> 557aecde
     let otherPrivateProofObject = privateProofObjectList[i].privateProofObject;
     let otherGroupId = await common.getAccessorGroupId(
       otherPrivateProofObject.accessor_id
@@ -706,14 +693,10 @@
   });
 
   responses.forEach((response) => {
-<<<<<<< HEAD
     if(response.idp_id === idp_id) {
       publicProof = response.identity_proof;
       signature = response.signature;
     }
-=======
-    if (response.idp_id === idp_id) publicProof = response.identity_proof;
->>>>>>> 557aecde
   });
 
   let signatureValid = utils.verifySignature(
@@ -730,19 +713,11 @@
     signature,
   });
 
-<<<<<<< HEAD
   return signatureValid && utils.verifyZKProof(
     public_key, 
     challenge, 
     privateProofObject.privateProofValue, 
     publicProof, 
-=======
-  return utils.verifyZKProof(
-    public_key,
-    challenge,
-    privateProofObject.privateProofValue,
-    publicProof,
->>>>>>> 557aecde
     {
       namespace,
       identifier,
