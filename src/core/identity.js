import logger from '../logger';

import * as tendermint from '../tendermint/ndid';
import * as utils from '../utils';
import * as config from '../config';
import * as common from './common';
import * as db from '../db';
import { accessorSign, notifyByCallback } from './idp';

export async function checkAssociated({namespace, identifier}) {
  let idpList = await common.getIdpNodes({
    namespace,
    identifier,
    min_aal: 1,
    min_ial: 1.1,
  });
  for(let i = 0 ; i < idpList.length ; i++) {
    if(idpList[i].id === config.nodeId) return true;
  }
  return false;
}

export async function addAccessorMethodForAssociatedIdp({
  namespace,
  identifier,
  reference_id,
  accessor_type,
  accessor_public_key,
  accessor_id,
}) {

  let associated = await checkAssociated({
    namespace,
    identifier,
  });
  if(!associated) return { associated };
  
  let { request_id } = await createNewIdentity({
    namespace,
    identifier,
    reference_id,
    accessor_type,
    accessor_public_key,
    accessor_id,
  });
  return { request_id, associated };
}

export async function addAccessorAfterConsent(request_id, old_accessor_id) {
  //NOTE: zero knowledge proof cannot be verify by blockchain, hence, 
  //if this idp call to add their accessor it's imply that zk proof is verified by the
  logger.debug({
    message: 'Get consent, adding accessor...',
    request_id,
    old_accessor_id,
  });

  let accessor_group_id = await common.getAccessorGroupId(old_accessor_id);
  let { 
    hash_id, 
    ial, 
    accessor_type, 
    accessor_public_key,
    accessor_id,
    sid,  
  } = await db.getIdentityFromRequestId(request_id);
  
  let promiseArray = [
    tendermint.transact('AddAccessorMethod',{
      request_id,
      accessor_group_id,
      accessor_type,
      accessor_id,
      accessor_public_key,
    }, utils.getNonce()),
  ];

  //no ial means old idp add new accessor
  if(ial) promiseArray.push(
    registerMqDestination({
      users: [
        {
          hash_id,
          ial,
        },
      ],
      node_id: config.nodeId,
    })
  );

  await Promise.all(promiseArray);
  db.removeIdentityFromRequestId(request_id);

  let encryptedHash = await accessorSign(sid, hash_id, accessor_id);
  let padding = utils.extractPaddingFromPrivateEncrypt(encryptedHash, accessor_public_key);
  let secret = padding + '|' + encryptedHash;
  return secret;
}

export async function createNewIdentity(data) {
  try {
    const {
      namespace,
      identifier,
      reference_id,
      accessor_type,
      accessor_public_key,
      accessor_id,
      ial,
    } = data;

    let sid = namespace + ':' + identifier;
    let hash_id = utils.hash(sid);

    //call CheckExistingIdentity to tendermint
    let { exist } = await tendermint.query('CheckExistingIdentity', {
      hash_id,
    });

    let request_id = await db.getRequestIdByReferenceId(reference_id);
    if(request_id) {
      return { request_id, exist };
    }

    let encryptedHash = await accessorSign(sid, hash_id, accessor_id);

    request_id = await common.createRequest({
      namespace,
      identifier,
      reference_id,
      idp_list: [],
      callback_url: null,
      data_request_list: [],
      request_message: ial 
        ? 'Request for consent to add another IDP' 
        : 'Request for consent to add another key from IDP: ' + config.nodeId, //Must lock?
      min_ial: 1.1,
      min_aal: 1,
      min_idp: exist ? 1 : 0,
      request_timeout: 86400,
    });

    db.setRequestIdByReferenceId(reference_id, request_id);
<<<<<<< HEAD
    //db.

    //TODO
    //set request_id map to { sid, hash_id, accessor_id, reference_id }
    /*let encryptedHash = await accessorSign(sid, hash_id, accessor_id);
=======
    
>>>>>>> 10cf8664
    let padding = utils.extractPaddingFromPrivateEncrypt(encryptedHash, accessor_public_key);
    let secret = padding + '|' + encryptedHash;
    
    logger.debug({
      message: 'encryptedHash from accessor callback',
      encryptedHash,
      padding,
      secret,
      hash_id,
      accessor_id,
    });*/

    if(exist) {
      //save data for add accessor to persistent
      db.setIdentityFromRequestId(request_id, {
        accessor_type,
        accessor_id,
        accessor_public_key,
        hash_id,
        ial,
        sid,
      });
    }
    else {
      let accessor_group_id = utils.randomBase64Bytes(32);
      
      //await Promise.all([
      Promise.all([
        tendermint.transact('CreateIdentity',{
          accessor_type,
          accessor_public_key,
          accessor_id,
          accessor_group_id
        }, utils.getNonce()),

        registerMqDestination({
          users: [
            {
              hash_id,
              ial,
            },
          ],
          node_id: config.nodeId,
        })
      ]).then(async () => {

        let encryptedHash = await accessorSign(sid, hash_id, accessor_id);
        let padding = utils.extractPaddingFromPrivateEncrypt(encryptedHash, accessor_public_key);
        let secret = padding + '|' + encryptedHash; 
        notifyByCallback({
          type: 'onboard_request',
          request_id: request_id,
          success: true,
          secret,
        });
        db.removeRequestIdByReferenceId(reference_id);

      });
    }
    return { request_id, exist, /*secret*/ };
  } 
  catch (error) {
    logger.error({
      message: 'Cannot create new identity',
      error,
    });
    throw error;
  }
}

export async function registerMqDestination(data) {
  const result = await tendermint.transact(
    'RegisterMsqDestination',
    data,
    utils.getNonce()
  );
  return result;
}<|MERGE_RESOLUTION|>--- conflicted
+++ resolved
@@ -141,15 +141,8 @@
     });
 
     db.setRequestIdByReferenceId(reference_id, request_id);
-<<<<<<< HEAD
-    //db.
-
-    //TODO
-    //set request_id map to { sid, hash_id, accessor_id, reference_id }
+  
     /*let encryptedHash = await accessorSign(sid, hash_id, accessor_id);
-=======
-    
->>>>>>> 10cf8664
     let padding = utils.extractPaddingFromPrivateEncrypt(encryptedHash, accessor_public_key);
     let secret = padding + '|' + encryptedHash;
     
