import logger from '../logger';

import CustomError from '../error/customError';
import errorType from '../error/type';

import * as tendermint from '../tendermint/ndid';
import * as utils from '../utils';
import * as config from '../config';
import * as common from './common';
import * as db from '../db';
import { accessorSign, isAccessorSignUrlSet, notifyByCallback } from './idp';

export async function checkAssociated({namespace, identifier}) {
  let idpList = await common.getIdpNodes({
    namespace,
    identifier,
    min_aal: 1,
    min_ial: 1.1,
  });
  for(let i = 0 ; i < idpList.length ; i++) {
    if(idpList[i].id === config.nodeId) return true;
  }
  return false;
}

export async function addAccessorMethodForAssociatedIdp({
  namespace,
  identifier,
  reference_id,
  accessor_type,
  accessor_public_key,
  accessor_id,
}) {

  let associated = await checkAssociated({
    namespace,
    identifier,
  });
  if(!associated) return { associated };
  
  let { request_id } = await createNewIdentity({
    namespace,
    identifier,
    reference_id,
    accessor_type,
    accessor_public_key,
    accessor_id,
  });
  return { request_id, associated };
}

export async function addAccessorAfterConsent(request_id, old_accessor_id) {
  //NOTE: zero knowledge proof cannot be verify by blockchain, hence, 
  //if this idp call to add their accessor it's imply that zk proof is verified by the
  logger.debug({
    message: 'Get consent, adding accessor...',
    request_id,
    old_accessor_id,
  });

  let accessor_group_id = await common.getAccessorGroupId(old_accessor_id);
  let { 
    hash_id, 
    ial, 
    accessor_type, 
    accessor_public_key,
    accessor_id,
    sid,  
  } = await db.getIdentityFromRequestId(request_id);
  
  let promiseArray = [
    tendermint.transact('AddAccessorMethod',{
      request_id,
      accessor_group_id,
      accessor_type,
      accessor_id,
      accessor_public_key,
    }, utils.getNonce()),
  ];

  //no ial means old idp add new accessor
  if(ial) promiseArray.push(
    registerMqDestination({
      users: [
        {
          hash_id,
          ial,
        },
      ],
      node_id: config.nodeId,
    })
  );

  await Promise.all(promiseArray);
  db.removeIdentityFromRequestId(request_id);

  let encryptedHash = await accessorSign(sid, hash_id, accessor_id);
  let padding = utils.extractPaddingFromPrivateEncrypt(encryptedHash, accessor_public_key);
  let secret = padding + '|' + encryptedHash;
  return secret;
}

export async function createNewIdentity(data) {
  try {
    const {
      namespace,
      identifier,
      reference_id,
      accessor_type,
      accessor_public_key,
      accessor_id,
      ial,
    } = data;

    let validNameSpaces = await common.getNamespaceList();
    let valid = validNameSpaces.map((obj) => {
      return obj.namespace === namespace;
    }).reduce((previous, now) => {
      return previous || now;
    });
    if(!valid) return {
      invalidNamespace: true,
    };

    let sid = namespace + ':' + identifier;
    let hash_id = utils.hash(sid);

    //call CheckExistingIdentity to tendermint
    let { exist } = await tendermint.query('CheckExistingIdentity', {
      hash_id,
    });

    let request_id = await db.getRequestIdByReferenceId(reference_id);
    if(request_id) {
      return { request_id, exist };
    }

<<<<<<< HEAD
    //let encryptedHash = await accessorSign(sid, hash_id, accessor_id);
=======
    if (!isAccessorSignUrlSet()) {
      throw new CustomError({
        message: errorType.SIGN_WITH_ACCESSOR_KEY_URL_NOT_SET.message,
        code: errorType.SIGN_WITH_ACCESSOR_KEY_URL_NOT_SET.code,
      });
    }
>>>>>>> 8e2510f2

    request_id = await common.createRequest({
      namespace,
      identifier,
      reference_id,
      idp_list: [],
      callback_url: null,
      data_request_list: [],
      request_message: ial 
        ? 'Request for consent to add another IDP' 
        : 'Request for consent to add another key from IDP: ' + config.nodeId, //Must lock?
      min_ial: 1.1,
      min_aal: 1,
      min_idp: exist ? 1 : 0,
      request_timeout: 86400,
    });

    db.setRequestIdByReferenceId(reference_id, request_id);
  
    /*let encryptedHash = await accessorSign(sid, hash_id, accessor_id);
    let padding = utils.extractPaddingFromPrivateEncrypt(encryptedHash, accessor_public_key);
    let secret = padding + '|' + encryptedHash;
    
    logger.debug({
      message: 'encryptedHash from accessor callback',
      encryptedHash,
      padding,
      secret,
      hash_id,
      accessor_id,
    });*/

    if(exist) {
      //save data for add accessor to persistent
      db.setIdentityFromRequestId(request_id, {
        accessor_type,
        accessor_id,
        accessor_public_key,
        hash_id,
        ial,
        sid,
      });
    }
    else {
      let accessor_group_id = utils.randomBase64Bytes(32);
      
      //await Promise.all([
      Promise.all([
        tendermint.transact('CreateIdentity',{
          accessor_type,
          accessor_public_key,
          accessor_id,
          accessor_group_id
        }, utils.getNonce()),

        registerMqDestination({
          users: [
            {
              hash_id,
              ial,
            },
          ],
          node_id: config.nodeId,
        })
      ]).then(async () => {

        let encryptedHash = await accessorSign(sid, hash_id, accessor_id);
        let padding = utils.extractPaddingFromPrivateEncrypt(encryptedHash, accessor_public_key);
        let secret = padding + '|' + encryptedHash; 
        notifyByCallback({
          type: 'onboard_request',
          request_id: request_id,
          success: true,
          secret,
        });
        db.removeRequestIdByReferenceId(reference_id);

      });
    }
    return { request_id, exist, /*secret*/ };
  } 
  catch (error) {
    logger.error({
      message: 'Cannot create new identity',
      error,
    });
    throw error;
  }
}

export async function registerMqDestination(data) {
  const result = await tendermint.transact(
    'RegisterMsqDestination',
    data,
    utils.getNonce()
  );
  return result;
}<|MERGE_RESOLUTION|>--- conflicted
+++ resolved
@@ -135,16 +135,12 @@
       return { request_id, exist };
     }
 
-<<<<<<< HEAD
-    //let encryptedHash = await accessorSign(sid, hash_id, accessor_id);
-=======
     if (!isAccessorSignUrlSet()) {
       throw new CustomError({
         message: errorType.SIGN_WITH_ACCESSOR_KEY_URL_NOT_SET.message,
         code: errorType.SIGN_WITH_ACCESSOR_KEY_URL_NOT_SET.code,
       });
     }
->>>>>>> 8e2510f2
 
     request_id = await common.createRequest({
       namespace,
