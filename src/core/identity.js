import logger from '../logger';

import * as tendermint from '../tendermint/ndid';
import * as utils from '../utils';
import * as config from '../config';

export async function createNewIdentity(data) {
  try {
    const {
      namespace,
      identifier,
      //secret,
      accessor_type,
      accessor_public_key,
      accessor_id,
<<<<<<< HEAD
      accessor_group_id,
=======
      ial,
>>>>>>> 98bdb8f0
    } = data;

    let hash_id = utils.hash(namespace + ':' + identifier);

    //TODO
    //check if this call is valid
<<<<<<< HEAD
    //call CheckExistingIdentity to tendermint
    let { exist } = await tendermint.query('CheckExistingIdentity', {
      hash_id,
=======

    //register node id, which is substituted with ip,port for demo
    //let node_id = config.mqRegister.ip + ':' + config.mqRegister.port;
    await registerMqDestination({
      users: [
        {
          hash_id: utils.hash(namespace + ':' + identifier),
          ial,
        },
      ],
      node_id: config.nodeId,
>>>>>>> 98bdb8f0
    });
    if(exist) throw 'Already exist!';
    //not exist -> continue
    
    await Promise.all([
      tendermint.transact('CreateIdentity',{
        accessor_type,
        accessor_public_key,
        accessor_id,
        accessor_group_id
      }, utils.getNonce()),

      //register node id, which is substituted with ip,port for demo
      //let node_id = config.mqRegister.ip + ':' + config.mqRegister.port;
      registerMqDestination({
        users: [
          {
            hash_id,
            //TODO
            //where to get this value?, is it tie to IDP or tie to each identity??
            ial: 3,
          },
        ],
        node_id: config.nodeId,
      })
    ]);
    return true;
  } catch (error) {
    logger.error({
      message: 'Cannot create new identity',
      error,
    });
    throw error;
  }
}

export async function registerMqDestination(data) {
  const result = await tendermint.transact(
    'RegisterMsqDestination',
    data,
    utils.getNonce()
  );
  return result;
}<|MERGE_RESOLUTION|>--- conflicted
+++ resolved
@@ -13,34 +13,17 @@
       accessor_type,
       accessor_public_key,
       accessor_id,
-<<<<<<< HEAD
       accessor_group_id,
-=======
       ial,
->>>>>>> 98bdb8f0
     } = data;
 
     let hash_id = utils.hash(namespace + ':' + identifier);
 
     //TODO
     //check if this call is valid
-<<<<<<< HEAD
     //call CheckExistingIdentity to tendermint
     let { exist } = await tendermint.query('CheckExistingIdentity', {
       hash_id,
-=======
-
-    //register node id, which is substituted with ip,port for demo
-    //let node_id = config.mqRegister.ip + ':' + config.mqRegister.port;
-    await registerMqDestination({
-      users: [
-        {
-          hash_id: utils.hash(namespace + ':' + identifier),
-          ial,
-        },
-      ],
-      node_id: config.nodeId,
->>>>>>> 98bdb8f0
     });
     if(exist) throw 'Already exist!';
     //not exist -> continue
@@ -59,9 +42,7 @@
         users: [
           {
             hash_id,
-            //TODO
-            //where to get this value?, is it tie to IDP or tie to each identity??
-            ial: 3,
+            ial,
           },
         ],
         node_id: config.nodeId,
