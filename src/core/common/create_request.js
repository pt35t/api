/**
 * Copyright (c) 2018, 2019 National Digital ID COMPANY LIMITED
 *
 * This file is part of NDID software.
 *
 * NDID is the free software: you can redistribute it and/or modify it under
 * the terms of the Affero GNU General Public License as published by the
 * Free Software Foundation, either version 3 of the License, or any later
 * version.
 *
 * NDID is distributed in the hope that it will be useful,
 * but WITHOUT ANY WARRANTY; without even the implied warranty of
 * MERCHANTABILITY or FITNESS FOR A PARTICULAR PURPOSE.
 * See the Affero GNU General Public License for more details.
 *
 * You should have received a copy of the Affero GNU General Public License
 * along with the NDID source code. If not, see https://www.gnu.org/licenses/agpl.txt.
 *
 * Please contact info@ndid.co.th for any further questions
 *
 */

import {
  getIdpsMsqDestination,
  setTimeoutScheduler,
  removeTimeoutScheduler,
  getFunction,
} from '.';

import * as tendermintNdid from '../../tendermint/ndid';
import * as mq from '../../mq';
import * as cacheDb from '../../db/cache';
import privateMessageType from '../private_message_type';
import * as utils from '../../utils';
import { callbackToClient } from '../../utils/callback';
import CustomError from '../../error/custom_error';
import errorType from '../../error/type';
import { getErrorObjectForClient } from '../../error/helpers';

import logger from '../../logger';

import * as config from '../../config';
import { role } from '../../node';


async function checkIdpListCondition({
  namespace,
  identifier,
  min_ial,
  min_aal,
  min_idp,
  idp_id_list,
  mode,
}) {

  if (idp_id_list != null && idp_id_list.length === 0) {
    idp_id_list = null;
  }

  if ( idp_id_list != null && idp_id_list.length < min_idp) {
    throw new CustomError({
      errorType: errorType.IDP_LIST_LESS_THAN_MIN_IDP,
      details: {
        namespace,
        identifier,
        idp_id_list,
        min_idp,
      },
    });
  }

  if (mode === 1 && idp_id_list == null) {
    throw new CustomError({
      errorType: errorType.IDP_ID_LIST_NEEDED,
    });
  }

  const receivers = await getIdpsMsqDestination({
    namespace,
    identifier,
    min_ial,
    min_aal,
    idp_id_list,
    mode,
  });

  if(min_idp !== 0) {
    if (receivers.length === 0) {
      throw new CustomError({
        errorType: errorType.NO_IDP_FOUND,
        details: {
          namespace,
          identifier,
          idp_id_list,
          min_ial,
          min_aal,
          mode,
        },
      });
    }

    if (idp_id_list != null && receivers.length < idp_id_list.length) {
      throw new CustomError({
        errorType: errorType.UNQUALIFIED_IDP,
        details: {
          namespace,
          identifier,
          idp_id_list,
          min_ial,
          min_aal,
          mode,
        },
      });
    }

    if (receivers.length < min_idp) {
      throw new CustomError({
        errorType: errorType.NOT_ENOUGH_IDP,
        details: {
          namespace,
          identifier,
          idp_id_list,
          min_ial,
          min_aal,
          mode,
        },
      });
    }
  }
  return receivers;
}

async function checkAsListCondition({
  data_request_list,
  min_ial,
  min_aal,
}) {
  const serviceIds = data_request_list.map(
    (dataRequest) => dataRequest.service_id
  );

  const serviceIdsNoDuplicate = [...new Set(serviceIds)];

  if (serviceIds.length !== serviceIdsNoDuplicate.length) {
    throw new CustomError({
      errorType: errorType.DUPLICATE_SERVICE_ID,
      details: {
        data_request_list,
      },
    });
  }

  await Promise.all(
    data_request_list.map(async (dataRequest) => {
      const { service_id, min_as } = dataRequest;
      let { as_id_list } = dataRequest;
      if(as_id_list != null && as_id_list.length === 0) as_id_list = null;

      //all as_list offer the service
      let potential_as_list = await tendermintNdid.getAsNodesInfoByServiceId(
        {
          service_id,
          node_id_list: as_id_list
        }
      );
      if (as_id_list != null) {
        if (as_id_list.length < min_as) {
          throw new CustomError({
            errorType: errorType.AS_LIST_LESS_THAN_MIN_AS,
            details: {
              service_id,
              as_id_list,
              min_as,
            },
          });
        }

        if (potential_as_list.length < min_as) {
          throw new CustomError({
            errorType: errorType.NOT_ENOUGH_AS,
            details: {
              service_id,
              potential_as_list,
              min_as,
            },
          });
        }

        //filter potential AS to be only in as_id_list
        potential_as_list = potential_as_list.filter((as_node) => {
          return as_id_list.indexOf(as_node.node_id) !== -1;
        });

        if (potential_as_list.length !== as_id_list.length) {
          throw new CustomError({
            errorType: errorType.SOME_AS_DO_NOT_PROVIDE_SERVICE,
          });
        }
      }
      //filter min_ial, min_aal
      potential_as_list = potential_as_list.filter((as_node) => {
        return as_node.min_ial <= min_ial && as_node.min_aal <= min_aal;
      });

      if (potential_as_list.length < min_as) {
        throw new CustomError({
          errorType: errorType.CONDITION_TOO_LOW,
          details: {
            service_id,
            min_ial,
            min_aal,
            min_as,
          },
        });
      }

      if(as_id_list != null && potential_as_list.length != as_id_list.length) {
        throw new CustomError({
          errorType: errorType.UNQUALIFIED_AS,
          details: {
            service_id,
            min_ial,
            min_aal,
            min_as,
          },
        });
      }

      if(as_id_list == null) {
        dataRequest.as_id_list = potential_as_list;
      }

    })
  );
}

/**
 * Create a new request
 *
 * @param {Object} createRequestParams
 * @param {string} createRequestParams.node_id
 * @param {number} createRequestParams.mode
 * @param {string} createRequestParams.namespace
 * @param {string} createRequestParams.identifier
 * @param {string} createRequestParams.reference_id
 * @param {Array.<string>} createRequestParams.idp_id_list
 * @param {string} createRequestParams.callback_url
 * @param {Array.<Object>} createRequestParams.data_request_list
 * @param {string} createRequestParams.request_message
 * @param {number} createRequestParams.min_ial
 * @param {number} createRequestParams.min_aal
 * @param {number} createRequestParams.min_idp
 * @param {number} createRequestParams.request_timeout
 * @param {Object} options
 * @param {boolean} [options.synchronous]
 * @param {boolean} [options.sendCallbackToClient]
 * @param {string} [options.callbackFnName]
 * @param {Array} [options.callbackAdditionalArgs]
 * @param {Object} additionalParams
 * @param {string} [additionalParams.request_id]
 *
 * @returns {Promise<Object>} Request ID and request message salt
 */
export async function createRequest(
  createRequestParams,
  options = {},
  additionalParams = {}
) {
  let { node_id } = createRequestParams;
  const {
    mode,
    namespace,
    identifier,
    reference_id,
    idp_id_list,
    callback_url,
    data_request_list = [],
    request_message,
    min_ial,
    min_aal,
    min_idp,
    request_timeout,
  } = createRequestParams;
  const { synchronous = false } = options;
  let {
    request_id, // Pre-generated request ID. Used by create identity function.
  } = additionalParams;

  if (role === 'proxy') {
    if (node_id == null) {
      throw new CustomError({
        errorType: errorType.MISSING_NODE_ID,
      });
    }
  } else {
    node_id = config.nodeId;
  }

  try {
    const requestId = await cacheDb.getRequestIdByReferenceId(
      node_id,
      reference_id
    );
    if (requestId) {
      throw new CustomError({
        errorType: errorType.DUPLICATE_REFERENCE_ID,
      });
    }

<<<<<<< HEAD
    const receivers = await checkIdpListCondition({
=======
    if (
      idp_id_list != null &&
      idp_id_list.length > 0 &&
      idp_id_list.length < min_idp
    ) {
      throw new CustomError({
        errorType: errorType.IDP_LIST_LESS_THAN_MIN_IDP,
        details: {
          namespace,
          identifier,
          idp_id_list,
          min_idp,
        },
      });
    }

    if (mode === 1 && (idp_id_list == null || idp_id_list.length === 0)) {
      throw new CustomError({
        errorType: errorType.IDP_ID_LIST_NEEDED,
      });
    }

    if (data_request_list != null && data_request_list.length > 0) {
      const serviceIds = data_request_list.map(
        (dataRequest) => dataRequest.service_id
      );

      const serviceIdsNoDuplicate = [...new Set(serviceIds)];

      if (serviceIds.length !== serviceIdsNoDuplicate.length) {
        throw new CustomError({
          errorType: errorType.DUPLICATE_SERVICE_ID,
          details: {
            data_request_list,
          },
        });
      }

      await Promise.all(
        data_request_list.map(async (dataRequest) => {
          const { service_id, as_id_list, min_as } = dataRequest;

          //all as_list offer the service
          let potential_as_list = await tendermintNdid.getAsNodesInfoByServiceId(
            {
              service_id,
            }
          );
          if (as_id_list != null && as_id_list.length > 0) {
            if (as_id_list.length < min_as) {
              throw new CustomError({
                errorType: errorType.AS_LIST_LESS_THAN_MIN_AS,
                details: {
                  service_id,
                  as_id_list,
                  min_as,
                },
              });
            }

            if (potential_as_list.length < min_as) {
              throw new CustomError({
                errorType: errorType.NOT_ENOUGH_AS,
                details: {
                  service_id,
                  potential_as_list,
                  min_as,
                },
              });
            }

            //filter potential AS to be only in as_id_list
            potential_as_list = potential_as_list.filter((as_node) => {
              return as_id_list.indexOf(as_node.node_id) !== -1;
            });

            if (potential_as_list.length !== as_id_list.length) {
              throw new CustomError({
                errorType: errorType.SOME_AS_DO_NOT_PROVIDE_SERVICE,
              });
            }
          }
          //filter min_ial, min_aal
          potential_as_list = potential_as_list.filter((as_node) => {
            return as_node.min_ial <= min_ial && as_node.min_aal <= min_aal;
          });

          if (potential_as_list.length < min_as) {
            throw new CustomError({
              errorType: errorType.CONDITION_TOO_LOW,
              details: {
                service_id,
                min_ial,
                min_aal,
                min_as,
              },
            });
          }

          if (as_id_list == null || as_id_list.length === 0) {
            dataRequest.as_id_list = potential_as_list;
          }
        })
      );
    }

    const receivers = await getIdpsMsqDestination({
>>>>>>> 1c23849f
      namespace,
      identifier,
      min_ial,
      min_aal,
      min_idp,
      idp_id_list,
      mode,
    });

    if (data_request_list != null && data_request_list.length > 0) {
      await checkAsListCondition({
        data_request_list,
        min_ial,
        min_aal,
      });
    }

    if (idp_id_list == null || idp_id_list.length === 0) {
      receivers.forEach(({ node_id }) => {
        idp_id_list.push(node_id);
      });
    }

    if (request_id == null) {
      request_id = utils.createRequestId();
    }

    const challenge = {};
    const generatedChallenges = utils.generatedChallenges(receivers.length);
    receivers.forEach(({ node_id }, index) => {
      challenge[node_id] = generatedChallenges[index];
    });

    const initial_salt = utils.randomBase64Bytes(config.saltLength);
    const request_message_salt = utils.generateRequestMessageSalt(initial_salt);

    const data_request_params_salt_list = data_request_list.map(
      (data_request) => {
        const { service_id } = data_request;
        return utils.generateRequestParamSalt({
          request_id,
          service_id,
          initial_salt,
        });
      }
    );

    const requestData = {
      mode,
      namespace,
      identifier,
      request_id,
      min_idp,
      min_aal,
      min_ial,
      request_timeout,
      data_request_list,
      data_request_params_salt_list,
      request_message,
      // for zk proof
      challenge,
      rp_id: node_id,
      request_message_salt,
      initial_salt,
    };

    // save request data to DB to send to AS via mq when authen complete
    // and for zk proof
    await Promise.all([
      cacheDb.setRequestData(node_id, request_id, requestData),
      cacheDb.setRequestIdByReferenceId(node_id, reference_id, request_id),
      cacheDb.setReferenceIdByRequestId(node_id, request_id, reference_id),
      cacheDb.setRequestCallbackUrl(node_id, request_id, callback_url),
    ]);

    if (synchronous) {
      await createRequestInternalAsync(createRequestParams, options, {
        node_id,
        request_id,
        request_message_salt,
        data_request_params_salt_list,
        receivers,
        requestData,
      });
    } else {
      createRequestInternalAsync(createRequestParams, options, {
        node_id,
        request_id,
        request_message_salt,
        data_request_params_salt_list,
        receivers,
        requestData,
      });
    }

    return { request_id, initial_salt };
  } catch (error) {
    const err = new CustomError({
      message: 'Cannot create request',
      cause: error,
    });
    logger.error(err.getInfoForLog());

    if (
      !(
        error.name === 'CustomError' &&
        error.code === errorType.DUPLICATE_REFERENCE_ID.code
      )
    ) {
      await createRequestCleanUpOnError({
        nodeId: node_id,
        requestId: request_id,
        referenceId: reference_id,
      });
    }

    throw err;
  }
}

async function createRequestInternalAsync(
  createRequestParams,
  options = {},
  additionalParams
) {
  const {
    mode,
    reference_id,
    callback_url,
    data_request_list = [],
    request_message,
    min_ial,
    min_aal,
    min_idp,
    request_timeout,
    idp_id_list,
    purpose = '',
  } = createRequestParams;
  const {
    synchronous = false,
    sendCallbackToClient = true,
    callbackFnName,
    callbackAdditionalArgs,
  } = options;
  const {
    node_id,
    request_id,
    request_message_salt,
    data_request_params_salt_list,
    receivers,
    requestData,
  } = additionalParams;
  try {
    const dataRequestListToBlockchain = data_request_list.map(
      (dataRequest, index) => {
        return {
          service_id: dataRequest.service_id,
          as_id_list: dataRequest.as_id_list,
          min_as: dataRequest.min_as,
          request_params_hash: utils.hash(
            dataRequest.request_params + data_request_params_salt_list[index]
          ),
        };
      }
    );

    const requestDataToBlockchain = {
      mode,
      request_id,
      min_idp,
      min_aal,
      min_ial,
      request_timeout,
      data_request_list: dataRequestListToBlockchain,
      request_message_hash: utils.hash(request_message + request_message_salt),
      idp_id_list,
      purpose,
    };

    if (!synchronous) {
      await tendermintNdid.createRequest(
        requestDataToBlockchain,
        node_id,
        'common.createRequestInternalAsyncAfterBlockchain',
        [
          {
            node_id,
            reference_id,
            callback_url,
            request_id,
            min_idp,
            request_timeout,
            receivers,
            requestData,
          },
          {
            synchronous,
            sendCallbackToClient,
            callbackFnName,
            callbackAdditionalArgs,
          },
        ]
      );
    } else {
      const { height } = await tendermintNdid.createRequest(
        requestDataToBlockchain,
        node_id
      );
      await createRequestInternalAsyncAfterBlockchain(
        { height },
        {
          node_id,
          reference_id,
          callback_url,
          request_id,
          min_idp,
          request_timeout,
          receivers,
          requestData,
        },
        {
          synchronous,
          sendCallbackToClient,
          callbackFnName,
          callbackAdditionalArgs,
        }
      );
    }
  } catch (error) {
    logger.error({
      message: 'Create request internal async error',
      originalArgs: arguments[0],
      options: arguments[1],
      additionalArgs: arguments[2],
      error,
    });

    if (!synchronous) {
      if (sendCallbackToClient) {
        await callbackToClient(
          callback_url,
          {
            node_id,
            type: 'create_request_result',
            success: false,
            reference_id,
            request_id,
            error: getErrorObjectForClient(error),
          },
          true
        );
      }
      if (callbackFnName != null) {
        if (callbackAdditionalArgs != null) {
          getFunction(callbackFnName)({ error }, ...callbackAdditionalArgs);
        } else {
          getFunction(callbackFnName)({ error });
        }
      }
    }

    await createRequestCleanUpOnError({
      nodeId: node_id,
      requestId: request_id,
      referenceId: reference_id,
    });

    throw error;
  }
}

export async function createRequestInternalAsyncAfterBlockchain(
  { height, error },
  {
    node_id,
    reference_id,
    callback_url,
    request_id,
    min_idp,
    request_timeout,
    receivers,
    requestData,
  },
  {
    synchronous = false,
    sendCallbackToClient = true,
    callbackFnName,
    callbackAdditionalArgs,
  } = {}
) {
  try {
    if (error) throw error;

    const creation_time = Date.now();

    await cacheDb.setRequestCreationMetadata(node_id, request_id, {
      creation_time,
    });

    await setTimeoutScheduler(node_id, request_id, request_timeout);

    const requestDataWithoutDataRequestParams = {
      ...requestData,
      data_request_list: requestData.data_request_list.map((dataRequest) => {
        const { request_params, ...dataRequestWithoutParams } = dataRequest; // eslint-disable-line no-unused-vars
        return {
          ...dataRequestWithoutParams,
        };
      }),
    };

    // send request data to IDPs via message queue
    if (min_idp > 0) {
      mq.send(
        receivers,
        {
          type: privateMessageType.CONSENT_REQUEST,
          ...requestDataWithoutDataRequestParams,
          creation_time,
          height,
        },
        node_id
      );
    }

    if (!synchronous) {
      if (sendCallbackToClient) {
        await callbackToClient(
          callback_url,
          {
            node_id,
            type: 'create_request_result',
            success: true,
            reference_id,
            request_id,
            creation_block_height: height,
          },
          true
        );
      }
      if (callbackFnName != null) {
        if (callbackAdditionalArgs != null) {
          getFunction(callbackFnName)({ height }, ...callbackAdditionalArgs);
        } else {
          getFunction(callbackFnName)({ height });
        }
      }
    }
  } catch (error) {
    logger.error({
      message: 'Create request internal async after blockchain error',
      tendermintResult: arguments[0],
      additionalArgs: arguments[1],
      options: arguments[2],
      error,
    });

    if (!synchronous) {
      if (sendCallbackToClient) {
        await callbackToClient(
          callback_url,
          {
            node_id,
            type: 'create_request_result',
            success: false,
            reference_id,
            request_id,
            error: getErrorObjectForClient(error),
          },
          true
        );
      }
      if (callbackFnName != null) {
        if (callbackAdditionalArgs != null) {
          getFunction(callbackFnName)({ error }, ...callbackAdditionalArgs);
        } else {
          getFunction(callbackFnName)({ error });
        }
      }

      await createRequestCleanUpOnError({
        nodeId: node_id,
        requestId: request_id,
        referenceId: reference_id,
      });
      await removeTimeoutScheduler(node_id, request_id);
    } else {
      throw error;
    }
  }
}

async function createRequestCleanUpOnError({ nodeId, requestId, referenceId }) {
  await Promise.all([
    cacheDb.removeRequestData(nodeId, requestId),
    cacheDb.removePrivateProofObjectListInRequest(nodeId, requestId),
    cacheDb.removeRequestIdByReferenceId(nodeId, referenceId),
    cacheDb.removeReferenceIdByRequestId(nodeId, requestId),
    cacheDb.removeRequestCallbackUrl(nodeId, requestId),
    cacheDb.removeRequestCreationMetadata(nodeId, requestId),
  ]);
}<|MERGE_RESOLUTION|>--- conflicted
+++ resolved
@@ -307,117 +307,7 @@
       });
     }
 
-<<<<<<< HEAD
     const receivers = await checkIdpListCondition({
-=======
-    if (
-      idp_id_list != null &&
-      idp_id_list.length > 0 &&
-      idp_id_list.length < min_idp
-    ) {
-      throw new CustomError({
-        errorType: errorType.IDP_LIST_LESS_THAN_MIN_IDP,
-        details: {
-          namespace,
-          identifier,
-          idp_id_list,
-          min_idp,
-        },
-      });
-    }
-
-    if (mode === 1 && (idp_id_list == null || idp_id_list.length === 0)) {
-      throw new CustomError({
-        errorType: errorType.IDP_ID_LIST_NEEDED,
-      });
-    }
-
-    if (data_request_list != null && data_request_list.length > 0) {
-      const serviceIds = data_request_list.map(
-        (dataRequest) => dataRequest.service_id
-      );
-
-      const serviceIdsNoDuplicate = [...new Set(serviceIds)];
-
-      if (serviceIds.length !== serviceIdsNoDuplicate.length) {
-        throw new CustomError({
-          errorType: errorType.DUPLICATE_SERVICE_ID,
-          details: {
-            data_request_list,
-          },
-        });
-      }
-
-      await Promise.all(
-        data_request_list.map(async (dataRequest) => {
-          const { service_id, as_id_list, min_as } = dataRequest;
-
-          //all as_list offer the service
-          let potential_as_list = await tendermintNdid.getAsNodesInfoByServiceId(
-            {
-              service_id,
-            }
-          );
-          if (as_id_list != null && as_id_list.length > 0) {
-            if (as_id_list.length < min_as) {
-              throw new CustomError({
-                errorType: errorType.AS_LIST_LESS_THAN_MIN_AS,
-                details: {
-                  service_id,
-                  as_id_list,
-                  min_as,
-                },
-              });
-            }
-
-            if (potential_as_list.length < min_as) {
-              throw new CustomError({
-                errorType: errorType.NOT_ENOUGH_AS,
-                details: {
-                  service_id,
-                  potential_as_list,
-                  min_as,
-                },
-              });
-            }
-
-            //filter potential AS to be only in as_id_list
-            potential_as_list = potential_as_list.filter((as_node) => {
-              return as_id_list.indexOf(as_node.node_id) !== -1;
-            });
-
-            if (potential_as_list.length !== as_id_list.length) {
-              throw new CustomError({
-                errorType: errorType.SOME_AS_DO_NOT_PROVIDE_SERVICE,
-              });
-            }
-          }
-          //filter min_ial, min_aal
-          potential_as_list = potential_as_list.filter((as_node) => {
-            return as_node.min_ial <= min_ial && as_node.min_aal <= min_aal;
-          });
-
-          if (potential_as_list.length < min_as) {
-            throw new CustomError({
-              errorType: errorType.CONDITION_TOO_LOW,
-              details: {
-                service_id,
-                min_ial,
-                min_aal,
-                min_as,
-              },
-            });
-          }
-
-          if (as_id_list == null || as_id_list.length === 0) {
-            dataRequest.as_id_list = potential_as_list;
-          }
-        })
-      );
-    }
-
-    const receivers = await getIdpsMsqDestination({
->>>>>>> 1c23849f
       namespace,
       identifier,
       min_ial,
