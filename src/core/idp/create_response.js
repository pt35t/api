/**
 * Copyright (c) 2018, 2019 National Digital ID COMPANY LIMITED
 *
 * This file is part of NDID software.
 *
 * NDID is the free software: you can redistribute it and/or modify it under
 * the terms of the Affero GNU General Public License as published by the
 * Free Software Foundation, either version 3 of the License, or any later
 * version.
 *
 * NDID is distributed in the hope that it will be useful,
 * but WITHOUT ANY WARRANTY; without even the implied warranty of
 * MERCHANTABILITY or FITNESS FOR A PARTICULAR PURPOSE.
 * See the Affero GNU General Public License for more details.
 *
 * You should have received a copy of the Affero GNU General Public License
 * along with the NDID source code. If not, see https://www.gnu.org/licenses/agpl.txt.
 *
 * Please contact info@ndid.co.th for any further questions
 *
 */

import { callbackToClient } from '../../utils/callback';
import CustomError from '../../error/custom_error';
import errorType from '../../error/type';
import { getErrorObjectForClient } from '../../error/helpers';
import logger from '../../logger';

import * as tendermintNdid from '../../tendermint/ndid';
import * as utils from '../../utils';
import * as config from '../../config';
import * as cacheDb from '../../db/cache';
import * as mq from '../../mq';

export async function requestChallengeAndCreateResponse(data) {
  try {
    const request = await tendermintNdid.getRequest({
      requestId: data.request_id,
    });
    if (request == null) {
      throw new CustomError({
        message: errorType.REQUEST_NOT_FOUND.message,
        code: errorType.REQUEST_NOT_FOUND.code,
        clientError: true,
        details: {
          requestId: data.request_id,
        },
      });
    }
    if (request.closed) {
      throw new CustomError({
        message: errorType.REQUEST_IS_CLOSED.message,
        code: errorType.REQUEST_IS_CLOSED.code,
        clientError: true,
        details: {
          requestId: data.request_id,
        },
      });
    }
    if (request.timed_out) {
      throw new CustomError({
        message: errorType.REQUEST_IS_TIMED_OUT.message,
        code: errorType.REQUEST_IS_TIMED_OUT.code,
        clientError: true,
        details: {
          requestId: data.request_id,
        },
      });
    }

    const savedRpId = await cacheDb.getRPIdFromRequestId(data.request_id);
    if (!savedRpId) {
      throw new CustomError({
        message: errorType.UNKNOWN_CONSENT_REQUEST.message,
        code: errorType.UNKNOWN_CONSENT_REQUEST.code,
        clientError: true,
      });
    }

    if (request.mode === 3) {
      if (data.accessor_id == null) {
        throw new CustomError({
          message: errorType.ACCESSOR_ID_NEEDED.message,
          code: errorType.ACCESSOR_ID_NEEDED.code,
          clientError: true,
        });
      }

      const accessorPublicKey = await tendermintNdid.getAccessorKey(
        data.accessor_id
      );
      if (accessorPublicKey == null) {
        throw new CustomError({
          message: errorType.ACCESSOR_PUBLIC_KEY_NOT_FOUND.message,
          code: errorType.ACCESSOR_PUBLIC_KEY_NOT_FOUND.code,
          clientError: true,
          details: {
            accessor_id: data.accessor_id,
          },
        });
      }

      // Verify accessor signature
      const {
        request_message,
        request_message_salt,
<<<<<<< HEAD
      } = await db.getRequestMessage(data.request_id);
      const signatureValid = utils.verifyResponseSignature(
=======
      } = await cacheDb.getRequestMessage(data.request_id);
      const signatureValid = utils.verifySignature(
>>>>>>> 887856cb
        data.signature,
        accessorPublicKey,
        request_message,
        request_message_salt,
      );
      if (!signatureValid) {
        throw new CustomError({
          message: errorType.INVALID_ACCESSOR_SIGNATURE.message,
          code: errorType.INVALID_ACCESSOR_SIGNATURE.code,
          clientError: true,
        });
      }

      if (data.secret == null) {
        throw new CustomError({
          message: errorType.SECRET_NEEDED.message,
          code: errorType.SECRET_NEEDED.code,
          clientError: true,
        });
      }
      // Check secret format
      const [padding, signedHash] = data.secret.split('|');
      if (padding == null || signedHash == null) {
        throw new CustomError({
          message: errorType.MALFORMED_SECRET_FORMAT.message,
          code: errorType.MALFORMED_SECRET_FORMAT.code,
          clientError: true,
        });
      }
      await cacheDb.setResponseFromRequestId(data.request_id, data);
    }
    requestChallengeAndCreateResponseInternalAsync(data, request);
  } catch (error) {
    const err = new CustomError({
      message: 'Cannot request challenge and create IdP response',
      cause: error,
    });
    logger.error(err.getInfoForLog());
    throw err;
  }
}

async function requestChallengeAndCreateResponseInternalAsync(data, request) {
  try {
    if (request.mode === 3) {
      await requestChallenge({
        reference_id: data.reference_id,
        callback_url: data.callback_url,
        request_id: data.request_id,
        accessor_id: data.accessor_id,
      });
      cacheDb.removeRequestMessage(data.request_id);
    } else if (request.mode === 1) {
      await createResponse(data);
    }
  } catch (error) {
    await callbackToClient(
      data.callback_url,
      {
        type: 'response_result',
        success: false,
        reference_id: data.reference_id,
        request_id: data.request_id,
        error: getErrorObjectForClient(error),
      },
      true
    );
    await cacheDb.removeResponseFromRequestId(data.request_id);
  }
}

export async function createResponse(data) {
  try {
    const {
      reference_id,
      callback_url,
      request_id,
      aal,
      ial,
      status,
      signature,
      accessor_id,
      secret,
    } = data;

    const request = await tendermintNdid.getRequest({ requestId: request_id });
    const mode = request.mode;

    let dataToBlockchain, privateProofObject;

    if (mode === 3) {
      let blockchainProofArray = [],
        privateProofValueArray = [],
        samePadding;
      const requestFromMq = await cacheDb.getRequestReceivedFromMQ(request_id);

      logger.debug({
        message: 'To generate proof',
        requestFromMq,
      });

      for (let i = 0; i < requestFromMq.challenge.length; i++) {
        let {
          blockchainProof,
          privateProofValue,
          padding,
        } = utils.generateIdentityProof({
          publicKey: await tendermintNdid.getAccessorKey(accessor_id),
          challenge: requestFromMq.challenge[i],
          k: requestFromMq.k[i],
          secret,
        });
        blockchainProofArray.push(blockchainProof);
        privateProofValueArray.push(privateProofValue);
        samePadding = padding;
      }

      privateProofObject = {
        privateProofValueArray,
        accessor_id,
        padding: samePadding,
      };

      dataToBlockchain = {
        request_id,
        aal,
        ial,
        status,
        signature,
        //accessor_id,
        identity_proof: JSON.stringify(blockchainProofArray),
        private_proof_hash: utils.hash(JSON.stringify(privateProofValueArray)),
      };
    } else if (mode === 1) {
      dataToBlockchain = {
        request_id,
        aal,
        ial,
        status,
        signature,
      };
    }

    await Promise.all([
      cacheDb.removeRequestReceivedFromMQ(request_id),
      cacheDb.removeResponseFromRequestId(request_id),
    ]);

    await tendermintNdid.createIdpResponse(
      dataToBlockchain,
      'idp.createResponseAfterBlockchain',
      [{ reference_id, callback_url, request_id, privateProofObject }]
    );
  } catch (error) {
    const err = new CustomError({
      message: 'Cannot create IdP response',
      cause: error,
    });
    logger.error(err.getInfoForLog());
    throw err;
  }
}

export async function createResponseAfterBlockchain(
  { height, error },
  { reference_id, callback_url, request_id, privateProofObject }
) {
  try {
    if (error) throw error;

    await sendPrivateProofToRP(request_id, privateProofObject, height);

    await callbackToClient(
      callback_url,
      {
        type: 'response_result',
        success: true,
        reference_id,
        request_id,
      },
      true
    );
    cacheDb.removeResponseFromRequestId(request_id);
  } catch (error) {
    logger.error({
      message: 'Create IdP response after blockchain error',
      tendermintResult: arguments[0],
      additionalArgs: arguments[1],
      error,
    });

    await callbackToClient(
      callback_url,
      {
        type: 'response_result',
        success: false,
        reference_id: reference_id,
        request_id: request_id,
        error: getErrorObjectForClient(error),
      },
      true
    );
  }
}

async function requestChallenge({
  reference_id,
  callback_url,
  request_id,
  accessor_id,
}) {
  //query public key from accessor_id
  const public_key = await tendermintNdid.getAccessorKey(accessor_id);
  //gen public proof
  const [k1, publicProof1] = utils.generatePublicProof(public_key);
  const [k2, publicProof2] = utils.generatePublicProof(public_key);

  //save k to request
  const request = await cacheDb.getRequestReceivedFromMQ(request_id);
  if (!request) {
    throw new CustomError({
      message: errorType.NO_INCOMING_REQUEST.message,
      code: errorType.NO_INCOMING_REQUEST.code,
      details: {
        request_id,
      },
    });
  }
  request.k = [k1, k2];
  logger.debug({
    message: 'Save K to request',
    request,
  });
  await cacheDb.setRequestReceivedFromMQ(request_id, request);
  //declare public proof to blockchain
  await tendermintNdid.declareIdentityProof(
    {
      request_id,
      identity_proof: JSON.stringify([publicProof1, publicProof2]),
    },
    'idp.requestChallengeAfterBlockchain',
    [
      {
        reference_id,
        callback_url,
        request_id,
        accessor_id,
        publicProof1,
        publicProof2,
        rp_id: request.rp_id,
      },
    ]
  );
}

export async function requestChallengeAfterBlockchain(
  { height, error },
  {
    reference_id,
    callback_url,
    request_id,
    accessor_id,
    publicProof1,
    publicProof2,
    rp_id,
  }
) {
  try {
    if (error) throw error;
    //send message queue with public proof
    const mqAddress = await tendermintNdid.getMsqAddress(rp_id);
    if (mqAddress == null) {
      throw new CustomError({
        message: errorType.MESSAGE_QUEUE_ADDRESS_NOT_FOUND.message,
        code: errorType.MESSAGE_QUEUE_ADDRESS_NOT_FOUND.code,
        details: {
          request_id,
          accessor_id,
        },
      });
    }
    const { ip, port } = mqAddress;
    const receiver = [
      {
        ip,
        port,
        ...(await tendermintNdid.getNodePubKey(rp_id)),
      },
    ];
    mq.send(receiver, {
      public_proof: [publicProof1, publicProof2],
      request_id: request_id,
      idp_id: config.nodeId,
      type: 'challenge_request',
      height,
    });
  } catch (error) {
    logger.error({
      message: 'Request challenge after blockchain error',
      tendermintResult: arguments[0],
      additionalArgs: arguments[1],
      error,
    });

    await callbackToClient(
      callback_url,
      {
        type: 'response_result',
        success: false,
        reference_id: reference_id,
        request_id: request_id,
        error: getErrorObjectForClient(error),
      },
      true
    );
    await cacheDb.removeResponseFromRequestId(request_id);
  }
}

async function sendPrivateProofToRP(request_id, privateProofObject, height) {
  //mode 1
  if (!privateProofObject) privateProofObject = {};
  const rp_id = await cacheDb.getRPIdFromRequestId(request_id);

  logger.info({
    message: 'Query MQ destination for RP',
  });
  logger.debug({
    message: 'Query MQ destination for RP',
    rp_id,
  });

  const mqAddress = await tendermintNdid.getMsqAddress(rp_id);
  if (mqAddress == null) {
    throw new CustomError({
      message: errorType.MESSAGE_QUEUE_ADDRESS_NOT_FOUND.message,
      code: errorType.MESSAGE_QUEUE_ADDRESS_NOT_FOUND.code,
      details: {
        request_id,
        privateProofObject,
        height,
      },
    });
  }
  const { ip, port } = mqAddress;
  const rpMq = {
    ip,
    port,
    ...(await tendermintNdid.getNodePubKey(rp_id)),
  };

  mq.send([rpMq], {
    type: 'idp_response',
    request_id,
    ...privateProofObject,
    height,
    idp_id: config.nodeId,
  });

  await cacheDb.removeRPIdFromRequestId(request_id);
}<|MERGE_RESOLUTION|>--- conflicted
+++ resolved
@@ -104,13 +104,8 @@
       const {
         request_message,
         request_message_salt,
-<<<<<<< HEAD
-      } = await db.getRequestMessage(data.request_id);
+      } = await cacheDb.getRequestMessage(data.request_id);
       const signatureValid = utils.verifyResponseSignature(
-=======
-      } = await cacheDb.getRequestMessage(data.request_id);
-      const signatureValid = utils.verifySignature(
->>>>>>> 887856cb
         data.signature,
         accessorPublicKey,
         request_message,
