--- conflicted
+++ resolved
@@ -1,4 +1,3 @@
-<<<<<<< HEAD
 /**
  * Copyright (c) 2018, 2019 National Digital ID COMPANY LIMITED
  * 
@@ -21,9 +20,7 @@
  * 
  */
 
-=======
 import logger from '../../logger';
->>>>>>> 346d6b75
 import errorType from '../../error/type';
 import { env, clientHttpErrorCode, serverHttpErrorCode } from '../../config';
 
