--- conflicted
+++ resolved
@@ -15,11 +15,8 @@
       accessor_type,
       accessor_public_key,
       accessor_id,
-<<<<<<< HEAD
       accessor_group_id,
-=======
       ial,
->>>>>>> 98bdb8f0
     } = req.body;
 
     await identity.createNewIdentity({
@@ -29,11 +26,8 @@
       accessor_type,
       accessor_public_key,
       accessor_id,
-<<<<<<< HEAD
       accessor_group_id,
-=======
       ial,
->>>>>>> 98bdb8f0
     });
 
     res.status(201).end();
