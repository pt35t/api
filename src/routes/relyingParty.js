--- conflicted
+++ resolved
@@ -1,8 +1,7 @@
 import express from 'express';
-import * as rp from './rp';
-import * as share from './share';
 
-import nodeLogicApi from '../main/rp';
+import * as nodeLogicRpApi from '../main/rp';
+import * as nodeLogicCommonApi from '../main/share';
 
 const router = express.Router();
 
@@ -15,19 +14,15 @@
       callback_url,
       as_service_list,
       request_message,
-<<<<<<< HEAD
       min_ial,
       min_aal,
-=======
-      // min_ial,
-      // min_aal,
->>>>>>> 851e9483
       min_idp,
       request_timeout,
     } = req.body;
 
-<<<<<<< HEAD
-    const requestId = await nodeLogicApi.createRequest({
+    const requestId = await nodeLogicRpApi.createRequest({
+      namespace,
+      identifier,
       reference_number,
       idp_list,
       callback_url,
@@ -40,20 +35,6 @@
     });
 
     res.status(200).send({ requestId });
-=======
-    let requestId = await rp.createRequest({
-      message: request_message,
-      minIdp: min_idp
-    });
-
-    let idpList = await rp.getMsqDestination({
-      namespace, identifier
-    });
-    // TO-DO
-    //send message to IDPs via message queue
-
-    res.status(200).send(requestId);
->>>>>>> 851e9483
   } catch (error) {
     res.status(500).end();
   }
@@ -64,7 +45,7 @@
     const { request_id } = req.params;
 
     // TO-DO
-    let request = await share.getRequest({
+    const request = await nodeLogicCommonApi.getRequest({
       requestId: request_id
     });
 
