--- conflicted
+++ resolved
@@ -137,31 +137,34 @@
   }
 }
 
-<<<<<<< HEAD
+export async function clearRegisterMsqDestinationTimeout(
+  hash_id,
+  callbackFnName,
+  callbackAdditionalArgs,
+) {
+  try {
+    const result = await tendermint.transact(
+      'ClearRegisterMsqDestinationTimeout',
+      { hash_id },
+      utils.getNonce(),
+      callbackFnName,
+      callbackAdditionalArgs
+    );
+    return result;
+  } catch (error) {
+    throw new CustomError({
+      message: 'Cannot mark message queue destination as success to blockchain',
+      cause: error,
+    });
+  }
+}
+
 export async function registerMqDestination(
   { users },
   callbackFnName,
   callbackAdditionalArgs
 ) {
-=======
-export async function clearMsqDestinationTimeout(hash_id) {
-  try {
-    const result = await tendermint.transact(
-      'ClearMsqDestinationTimeout',
-      hash_id,
-      utils.getNonce()
-    );
-    return result;
-  } catch (error) {
-    throw new CustomError({
-      message: 'Cannot mark message queue destination as success to blockchain',
-      cause: error,
-    });
-  }
-}
-
-export async function registerMqDestination({ users }) {
->>>>>>> 456baeb6
+
   try {
     const result = await tendermint.transact(
       'RegisterMsqDestination',
