/**
 * Copyright (c) 2018, 2019 National Digital ID COMPANY LIMITED
 *
 * This file is part of NDID software.
 *
 * NDID is the free software: you can redistribute it and/or modify it under
 * the terms of the Affero GNU General Public License as published by the
 * Free Software Foundation, either version 3 of the License, or any later
 * version.
 *
 * NDID is distributed in the hope that it will be useful,
 * but WITHOUT ANY WARRANTY; without even the implied warranty of
 * MERCHANTABILITY or FITNESS FOR A PARTICULAR PURPOSE.
 * See the Affero GNU General Public License for more details.
 *
 * You should have received a copy of the Affero GNU General Public License
 * along with the NDID source code. If not, see https://www.gnu.org/licenses/agpl.txt.
 *
 * Please contact info@ndid.co.th for any further questions
 *
 */

export default {
  // Server errors
  UNKNOWN_ERROR: {
    code: 10000,
    message: 'Unknown Error',
  },
  TENDERMINT_HTTP_CALL_ERROR: {
    code: 10001,
    message: 'Cannot connect to tendermint HTTP endpoint',
  },
  TENDERMINT_QUERY_JSON_RPC_ERROR: {
    code: 10002,
    message: 'Tendermint JSON-RPC call error (query)',
  },
  TENDERMINT_QUERY_ERROR: {
    code: 10003,
    message: 'Tendermint query failed',
  },
  TENDERMINT_QUERY_RESULT_JSON_PARSE_ERROR: {
    code: 10004,
    message: 'Cannot parse Tendermint query result JSON',
  },
  TENDERMINT_TRANSACT_JSON_RPC_ERROR: {
    code: 10005,
    message: 'Tendermint JSON-RPC call error (transact)',
  },
  TENDERMINT_TRANSACT_ERROR: {
    code: 10006,
    message: 'Tendermint transact failed',
  },
  TENDERMINT_SYNCING: {
    code: 10007,
    message: 'Syncing blockchain data. Please try again later.',
  },
  TENDERMINT_NOT_CONNECTED: {
    code: 10008,
    message: 'Not connected to Tendermint. Please try again later.',
  },
  BODY_PARSER_ERROR: {
    code: 10009,
    message: 'Body parsing failed',
  },
  EXTERNAL_SIGN_URL_NOT_SET: {
    code: 10010,
    message:
      'External crypto service for signing with node key URL has not been set',
  },
  EXTERNAL_SIGN_MASTER_URL_NOT_SET: {
    code: 10011,
    message:
      'External crypto service for signing with node master key URL has not been set',
  },
  EXTERNAL_DECRYPT_URL_NOT_SET: {
    code: 10012,
    message:
      'External crypto service for decrypting with node key URL has not been set',
  },
  SIGN_WITH_ACCESSOR_KEY_URL_NOT_SET: {
    code: 10013,
    message: 'Sign with accessor key callback URL has not been set',
  },
  SIGN_WITH_ACCESSOR_KEY_FAILED: {
    code: 10014,
    message: 'Cannot sign with accessor key by callback',
  },
<<<<<<< HEAD
  INVALID_RESPONSE: {
    code: 10015,
    message: 'Invalid response from IdP (Invalid signature or ZK proof)',
  },
  USER_REJECTED: {
    code: 10016,
    message: 'User has rejected to give a consent',
=======
  WAIT_FOR_MESSAGE_QUEUE: {
    code: 10015,
    message: 'Wait for message queue address to be registered',
>>>>>>> 34b36f66
  },

  // Client errors
  PATH_PARAMS_VALIDATION_FAILED: {
    code: 20001,
    message: 'Path parameters validation failed',
    clientError: true,
  },
  QUERY_STRING_VALIDATION_FAILED: {
    code: 20002,
    message: 'Query string validation failed',
    clientError: true,
  },
  BODY_VALIDATION_FAILED: {
    code: 20003,
    message: 'Body validation failed',
    clientError: true,
  },
  IDP_LIST_LESS_THAN_MIN_IDP: {
    code: 20004,
    message:
      'Provided IdP list is less than minimum IdP needed (length of "idp_id_list" is less than "min_idp")',
    clientError: true,
  },
  NO_IDP_FOUND: {
    code: 20005,
    message: 'No IdP found',
    clientError: true,
  },
  NOT_ENOUGH_IDP: {
    code: 20006,
    message:
      'Not enough IdP (the number of IdPs found is less than minimum IdP needed)',
    clientError: true,
  },
  BODY_PARSE_FAILED: {
    code: 20007,
    message: 'Unable to parse body',
    clientError: true,
  },
  EXTERNAL_SIGN_TEST_FAILED: {
    code: 20008,
    message: 'External service: Sign with node key test failed',
    clientError: true,
  },
  EXTERNAL_SIGN_MASTER_TEST_FAILED: {
    code: 20009,
    message: 'External service: Sign with node master key test failed',
    clientError: true,
  },
  EXTERNAL_DECRYPT_TEST_FAILED: {
    code: 20010,
    message: 'External service: Decrypt with node key test failed',
    clientError: true,
  },
  ACCESSOR_PUBLIC_KEY_NOT_FOUND: {
    code: 20011,
    message: 'Accessor public key for the input accessor ID could not be found',
    clientError: true,
  },
  REQUEST_NOT_FOUND: {
    code: 20012,
    message: 'Request ID could not be found',
    clientError: true,
  },
  INVALID_NAMESPACE: {
    code: 20013,
    message: 'This namespace is not registered by NDID',
    clientError: true,
  },
  ACCESSOR_ID_NEEDED: {
    code: 20014,
    message: '"accessor_id" is required for mode 3',
    clientError: true,
  },
  SECRET_NEEDED: {
    code: 20015,
    message: '"secret" is required for mode 3',
    clientError: true,
  },
  IDP_ID_LIST_NEEDED: {
    code: 20016,
    message: '"idp_id_list" is required for mode 1',
    clientError: true,
  },
  AS_LIST_LESS_THAN_MIN_AS: {
    code: 20017,
    message:
      'Provided AS list is less than minimum AS needed (length of "as_id_list" is less than "min_as")',
    clientError: true,
  },
  DUPLICATE_SERVICE_ID: {
    code: 20018,
    message: 'Duplicate service ID in data request list',
    clientError: true,
  },
  IDENTITY_ALREADY_CREATED: {
    code: 20019,
    message: 'Already created an idenity for this user',
    clientError: true,
  },
  IDENTITY_NOT_FOUND: {
    code: 20020,
    message:
      'An identity for this user could not be found. It may have not been created yet',
    clientError: true,
  },
  MAXIMUM_IAL_EXCEED: {
    code: 20021,
    message: 'Specified ial exceeds maximum ial capability',
    clientError: true,
  },
  CONDITION_TOO_LOW: {
    code: 20022,
    message: '"min_ial" or "min_aal" too low for some services requested',
    clientError: true,
  },
  MISSING_ARGUMENTS: {
    code: 20023,
    message: 'Some arguments is missing',
  },
  NOT_ENOUGH_AS: {
    code: 20024,
    message:
      'Not enough AS (the number of AS offer the service is less than minimum AS needed)',
    clientError: true,
  },
  REQUEST_IS_CLOSED: {
    code: 20025,
    message: 'Request is already closed',
    clientError: true,
  },
  REQUEST_IS_TIMED_OUT: {
    code: 20026,
    message: 'Request is already timed out',
    clientError: true,
  },

  // Errors return from ABCI app
  // Server errors
  ABCI_ENCODING_ERROR: {
    code: 15001,
    message: 'Error encoding',
  },
  ABCI_DECODING_ERROR: {
    code: 15002,
    message: 'Error decoding transaction in base64 format',
  },
  ABCI_BAD_NONCE: {
    code: 15003,
    message: 'Bad nonce',
  },
  ABCI_UNMARSHAL_ERROR: {
    code: 15004,
    message: 'Cannot unmarshal JSON',
  },
  ABCI_MARSHAL_ERROR: {
    code: 15005,
    message: 'Cannot marshal JSON',
  },
  ABCI_WRONG_TRANSACTION_FORMAT: {
    code: 15006,
    message: 'Wrong transaction format',
  },
  ABCI_METHOD_CAN_NOT_BE_EMPTY: {
    code: 15007,
    message: 'Method name cannot be empty',
  },
  ABCI_DUPLICATE_REQUEST_ID: {
    code: 15008,
    message: 'Duplicate request ID',
  }, // Server generates a duplicate request ID
  ABCI_ACCESSOR_GROUP_ID_NOT_FOUND: {
    code: 15009,
    message: 'Accessor group ID could not be found',
  },
  ABCI_REQUEST_IS_NOT_COMPLETED: {
    code: 15010,
    message: 'Request is not completed',
  }, // Try to add accessor when request for consent id not yet completed
  ABCI_REQUEST_IS_NOT_SPECIAL: {
    code: 15011,
    message: 'Request id not an onboard (special) type',
  }, // Try to add accessor with request that is not an onboard request type
  ABCI_NODE_ID_DOES_NOT_EXIST_IN_AS_LIST: {
    code: 15012,
    message: 'Node ID does not exist in AS ID list',
  }, // AS signs data to request that does not request it
  ABCI_AS_ID_DOES_NOT_EXIST_IN_AS_LIST: {
    code: 15013,
    message: 'AS ID does not exist in AS ID list',
  }, // RP set received data with AS ID that does not contain in data_request_list
  ABCI_INVALID_MIN_IDP: {
    code: 15014,
    message: 'Invalid minimum IdP',
  },
  ABCI_DUPLICATE_ACCESSOR_GROUP_ID: {
    code: 15015,
    message: 'Duplicate accessor group ID',
  },
  ABCI_DUPLICATE_IDENTITY_PROOF: {
    code: 15016,
    message: 'Duplicate identity proof',
  },
  ABCI_WRONG_IDENTITY_PROOF: {
    code: 15017,
    message: 'Wrong identity proof',
  },

  // Client errors
  ABCI_REQUEST_ID_NOT_FOUND: {
    code: 25001,
    message: 'Request ID could not be found',
    clientError: true,
  },
  ABCI_REQUEST_IS_CLOSED: {
    code: 25002,
    message: 'Request is already closed',
    clientError: true,
  },
  ABCI_REQUEST_IS_TIMED_OUT: {
    code: 25003,
    message: 'Request is already timed out',
    clientError: true,
  },
  ABCI_REQUEST_IS_COMPLETED: {
    code: 25004,
    message: 'Request is already completed',
    clientError: true,
  },
  ABCI_DUPLICATE_SERVICE_ID: {
    code: 25005,
    message: 'Duplicate service ID',
    clientError: true,
  },
  ABCI_TOKEN_ACCOUNT_NOT_FOUND: {
    code: 25006,
    message: 'Token account (Node ID) could not be found',
    clientError: true,
  },
  ABCI_NOT_ENOUGH_TOKEN: {
    code: 25007,
    message: 'Not enough token to make a transaction',
    clientError: true,
  },
  ABCI_DUPLICATE_RESPONSE: {
    code: 25008,
    message: 'Duplicate response',
    clientError: true,
  },
  ABCI_AAL_ERROR: {
    code: 25009,
    message: "Response's AAL is less than required minimum AAL",
    clientError: true,
  },
  ABCI_IAL_ERROR: {
    code: 25010,
    message: "Response's IAL is less than required minimum IAL",
    clientError: true,
  },
  ABCI_DUPLICATE_NODE_ID: {
    code: 25011,
    message: 'Duplicate Node ID',
    clientError: true,
  },
  ABCI_WRONG_ROLE: {
    code: 25012,
    message: 'Invalid role',
    clientError: true,
  },
  ABCI_DUPLICATE_NAMESPACE: {
    code: 25013,
    message: 'Duplicate namespace',
    clientError: true,
  },
  ABCI_NAMESPACE_NOT_FOUND: {
    code: 25014,
    message: 'Namespace could not be found',
    clientError: true,
  },
  ABCI_NODE_ID_NOT_FOUND: {
    code: 25015,
    message: 'Node ID could not be found',
    clientError: true,
  },
  ABCI_DUPLICATE_PUBLIC_KEY: {
    code: 25016,
    message: 'Duplicate public key (already used)',
    clientError: true,
  },
  ABCI_DUPLICATE_ACCESSOR_ID: {
    code: 25017,
    message: 'Duplicate accessor ID',
    clientError: true,
  },
  ABCI_SERVICE_ID_NOT_FOUND: {
    code: 25018,
    message: 'Service ID could not be found',
    clientError: true,
  },
  ABCI_INVALID_MODE: {
    code: 25019,
    message: 'Invalid mode',
    clientError: true,
  },
  ABCI_HASH_ID_NOT_FOUND: {
    code: 25020,
    message: 'Hash ID could not be found',
    clientError: true,
  },
  ABCI_DUPLICATE_AS_IN_DATA_REQUEST: {
    code: 25021,
    message: 'Duplicate AS in data request list',
    clientError: true,
  },
  ABCI_DUPLICATE_ANSWERED_AS_ID: {
    code: 25022,
    message: 'Duplicate answered AS ID',
    clientError: true,
  },
  ABCI_DUPLICATE_SERVICE_ID_IN_DATA_REQUEST: {
    code: 25023,
    message: 'Duplicate service ID in data request list',
    clientError: true,
  },
  ABCI_SERVICE_DESTINATION_NOT_FOUND: {
    code: 25024,
    message: 'Service destination could not be found',
    clientError: true,
  },
  ABCI_DATA_REQUEST_IS_COMPLETED: {
    code: 25025,
    message: 'Data request is already completed',
    clientError: true,
  }, // AS could not sign data in time

  ABCI_UNAUTHORIZED: {
    code: 35001,
    message:
      'Unauthorized (You may have not registered your node with NDID or calling a function with a wrong role)',
  },
};<|MERGE_RESOLUTION|>--- conflicted
+++ resolved
@@ -85,7 +85,6 @@
     code: 10014,
     message: 'Cannot sign with accessor key by callback',
   },
-<<<<<<< HEAD
   INVALID_RESPONSE: {
     code: 10015,
     message: 'Invalid response from IdP (Invalid signature or ZK proof)',
@@ -93,11 +92,10 @@
   USER_REJECTED: {
     code: 10016,
     message: 'User has rejected to give a consent',
-=======
+  },
   WAIT_FOR_MESSAGE_QUEUE: {
-    code: 10015,
-    message: 'Wait for message queue address to be registered',
->>>>>>> 34b36f66
+    code: 10017,
+    message: 'Message queue address is being registered',
   },
 
   // Client errors
