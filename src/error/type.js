/**
 * Copyright (c) 2018, 2019 National Digital ID COMPANY LIMITED
 *
 * This file is part of NDID software.
 *
 * NDID is the free software: you can redistribute it and/or modify it under
 * the terms of the Affero GNU General Public License as published by the
 * Free Software Foundation, either version 3 of the License, or any later
 * version.
 *
 * NDID is distributed in the hope that it will be useful,
 * but WITHOUT ANY WARRANTY; without even the implied warranty of
 * MERCHANTABILITY or FITNESS FOR A PARTICULAR PURPOSE.
 * See the Affero GNU General Public License for more details.
 *
 * You should have received a copy of the Affero GNU General Public License
 * along with the NDID source code. If not, see https://www.gnu.org/licenses/agpl.txt.
 *
 * Please contact info@ndid.co.th for any further questions
 *
 */

export default {
  // Server errors
  UNKNOWN_ERROR: {
    code: 10000,
    message: 'Unknown Error',
  },
  TENDERMINT_HTTP_CALL_ERROR: {
    code: 10001,
    message: 'Cannot connect to tendermint HTTP endpoint',
  },
  TENDERMINT_QUERY_JSON_RPC_ERROR: {
    code: 10002,
    message: 'Tendermint JSON-RPC call error (query)',
  },
  TENDERMINT_QUERY_ERROR: {
    code: 10003,
    message: 'Tendermint query failed',
  },
  TENDERMINT_QUERY_RESULT_JSON_PARSE_ERROR: {
    code: 10004,
    message: 'Cannot parse Tendermint query result JSON',
  },
  TENDERMINT_TRANSACT_JSON_RPC_ERROR: {
    code: 10005,
    message: 'Tendermint JSON-RPC call error (transact)',
  },
  TENDERMINT_TRANSACT_ERROR: {
    code: 10006,
    message: 'Tendermint transact failed',
  },
  TENDERMINT_SYNCING: {
    code: 10007,
    message: 'Syncing blockchain data. Please try again later.',
  },
  TENDERMINT_NOT_CONNECTED: {
    code: 10008,
    message: 'Not connected to Tendermint. Please try again later.',
  },
  BODY_PARSER_ERROR: {
    code: 10009,
    message: 'Body parsing failed',
  },
  EXTERNAL_SIGN_URL_NOT_SET: {
    code: 10010,
    message:
      'External crypto service for signing with node key URL has not been set',
  },
  EXTERNAL_SIGN_MASTER_URL_NOT_SET: {
    code: 10011,
    message:
      'External crypto service for signing with node master key URL has not been set',
  },
  EXTERNAL_DECRYPT_URL_NOT_SET: {
    code: 10012,
    message:
      'External crypto service for decrypting with node key URL has not been set',
  },
  SIGN_WITH_ACCESSOR_KEY_URL_NOT_SET: {
    code: 10013,
    message: 'Sign with accessor key callback URL has not been set',
  },
  SIGN_WITH_ACCESSOR_KEY_FAILED: {
    code: 10014,
    message: 'Cannot sign with accessor key by callback',
  },
  INVALID_RESPONSE: {
    code: 10015,
    message: 'Invalid response from IdP (Invalid signature or ZK proof)',
  },
  USER_REJECTED: {
    code: 10016,
    message: 'User has rejected to give a consent',
  },
  REGISTERING_MESSAGE_QUEUE_ADDRESS: {
    code: 10017,
    message: 'Message queue address is being registered',
  },
  MESSAGE_QUEUE_ADDRESS_NOT_FOUND: {
    code: 10018,
    message: 'Message queue destination not found',
  },
  DIFFERENT_ACCESSOR_GROUP_ID: {
    code: 10019,
    message: 'Conflicted accessor group ID',
  },
  MESSAGE_FROM_UNKNOWN_NODE: {
    code: 10020,
    message: 'Received message from unknown node',
  },
  INVALID_MESSAGE_SIGNATURE: {
    code: 10021,
    message: 'Invalid message signature',
  },
  DECRYPT_MESSAGE_ERROR: {
    code: 10022,
    message: 'Error decrypting message received from message queue',
  },
  MALFORMED_MESSAGE_FORMAT: {
    code: 10023,
    message: 'Malformed message format from message queue',
  },
  INVALID_RESPONSES: {
    code: 10024,
    message:
      'One or more responses from IdP are invalid (Invalid signature or ZK proof)',
  },
  REQUEST_INTEGRITY_CHECK_FAILED: {
    code: 10025,
    message: 'Request integrity check failed',
  },
  LOADING_EXPECTED_TXS_CACHE: {
    code: 10026,
    message: 'Loading expected transactions from cache DB',
  },

  // Client errors
  PATH_PARAMS_VALIDATION_FAILED: {
    code: 20001,
    message: 'Path parameters validation failed',
    clientError: true,
  },
  QUERY_STRING_VALIDATION_FAILED: {
    code: 20002,
    message: 'Query string validation failed',
    clientError: true,
  },
  BODY_VALIDATION_FAILED: {
    code: 20003,
    message: 'Body validation failed',
    clientError: true,
  },
  IDP_LIST_LESS_THAN_MIN_IDP: {
    code: 20004,
    message:
      'Provided IdP list is less than minimum IdP needed (length of "idp_id_list" is less than "min_idp")',
    clientError: true,
  },
  NO_IDP_FOUND: {
    code: 20005,
    message: 'No IdP found',
    clientError: true,
  },
  NOT_ENOUGH_IDP: {
    code: 20006,
    message:
      'Not enough IdP (the number of IdPs found is less than minimum IdP needed)',
    clientError: true,
  },
  BODY_PARSE_FAILED: {
    code: 20007,
    message: 'Unable to parse body',
    clientError: true,
  },
  EXTERNAL_SIGN_TEST_FAILED: {
    code: 20008,
    message: 'External service: Sign with node key test failed',
    clientError: true,
  },
  EXTERNAL_SIGN_MASTER_TEST_FAILED: {
    code: 20009,
    message: 'External service: Sign with node master key test failed',
    clientError: true,
  },
  EXTERNAL_DECRYPT_TEST_FAILED: {
    code: 20010,
    message: 'External service: Decrypt with node key test failed',
    clientError: true,
  },
  ACCESSOR_PUBLIC_KEY_NOT_FOUND: {
    code: 20011,
    message: 'Accessor public key for the input accessor ID could not be found',
    clientError: true,
  },
  REQUEST_NOT_FOUND: {
    code: 20012,
    message: 'Request ID could not be found',
    clientError: true,
  },
  INVALID_NAMESPACE: {
    code: 20013,
    message: 'This namespace is not registered by NDID',
    clientError: true,
  },
  ACCESSOR_ID_NEEDED: {
    code: 20014,
    message: '"accessor_id" is required for mode 3',
    clientError: true,
  },
  SECRET_NEEDED: {
    code: 20015,
    message: '"secret" is required for mode 3',
    clientError: true,
  },
  IDP_ID_LIST_NEEDED: {
    code: 20016,
    message: '"idp_id_list" is required for mode 1',
    clientError: true,
  },
  AS_LIST_LESS_THAN_MIN_AS: {
    code: 20017,
    message:
      'Provided AS list is less than minimum AS needed (length of "as_id_list" is less than "min_as")',
    clientError: true,
  },
  DUPLICATE_SERVICE_ID: {
    code: 20018,
    message: 'Duplicate service ID in data request list',
    clientError: true,
  },
  IDENTITY_ALREADY_CREATED: {
    code: 20019,
    message: 'Already created an idenity for this user',
    clientError: true,
  },
  IDENTITY_NOT_FOUND: {
    code: 20020,
    message:
      'An identity for this user could not be found. It may have not been created yet',
    clientError: true,
  },
  MAXIMUM_IAL_EXCEED: {
    code: 20021,
    message: 'Specified ial exceeds maximum ial capability',
    clientError: true,
  },
  CONDITION_TOO_LOW: {
    code: 20022,
    message: '"min_ial" or "min_aal" too low for some services requested',
    clientError: true,
  },
  MISSING_ARGUMENTS: {
    code: 20023,
    message: 'Some arguments is missing',
  },
  NOT_ENOUGH_AS: {
    code: 20024,
    message:
      'Not enough AS (the number of AS offer the service is less than minimum AS needed)',
    clientError: true,
  },
  REQUEST_IS_CLOSED: {
    code: 20025,
    message: 'Request is already closed',
    clientError: true,
  },
  REQUEST_IS_TIMED_OUT: {
    code: 20026,
    message: 'Request is already timed out',
    clientError: true,
  },
  INVALID_CIPHER: {
    code: 20027,
    message: 'Invalid cipher suite',
    clientError: true,
  },
  INVALID_ACCESSOR_SIGNATURE: {
    code: 20028,
    message: 'Invalid accessor signature',
    clientError: true,
  },
  MALFORMED_SECRET_FORMAT: {
    code: 20029,
    message: 'Malformed secret format',
    clientError: true,
  },
  DUPLICATE_ACCESSOR_ID: {
    code: 20030,
    message: 'Duplicate accessor ID',
    clientError: true,
  },
  NO_INCOMING_REQUEST: {
    code: 20031,
    message:
      'Request could not be found / This node has not received the request from message queue',
    clientError: true,
  },
  INVALID_HTTP_RESPONSE_STATUS_CODE: {
    code: 20032,
    message: 'Invalid HTTP response status code',
    clientError: true,
  },
  CANNOT_PARSE_JSON: {
    code: 20033,
    message: 'Cannot parse string to JSON',
    clientError: true,
  },
  MISSING_DATA_IN_AS_DATA_RESPONSE: {
    code: 20034,
    message: 'Missing data in AS data response',
    clientError: true,
  },
  INVALID_DATA_TYPE_IN_AS_DATA_RESPONSE: {
    code: 20035,
    message: 'Invalid data type in AS data response. Expected string.',
    clientError: true,
  },
<<<<<<< HEAD
  INVALID_KEY_FORMAT: {
    code: 20036,
    message: 'Invalid or malformed key format',
    clientError: true,
  },
  UNSUPPORTED_KEY_TYPE: {
    code: 20037,
    message: 'Unsupported key type. Only RSA is allowed.',
    clientError: true,
  },
  MISMATCHED_KEY_TYPE: {
    code: 20038,
    message: 'Key type mismatched. Provided key type does not match with given key.',
=======
  BODY_TOO_LARGE: {
    code: 20036,
    message: 'Body size is too large (greater than limit)',
>>>>>>> 74558dfa
    clientError: true,
  },

  // Errors return from ABCI app
  // Server errors
  ABCI_ENCODING_ERROR: {
    code: 15001,
    message: 'Error encoding',
  },
  ABCI_DECODING_ERROR: {
    code: 15002,
    message: 'Error decoding transaction in base64 format',
  },
  ABCI_BAD_NONCE: {
    code: 15003,
    message: 'Bad nonce',
  },
  ABCI_UNMARSHAL_ERROR: {
    code: 15004,
    message: 'Cannot unmarshal JSON',
  },
  ABCI_MARSHAL_ERROR: {
    code: 15005,
    message: 'Cannot marshal JSON',
  },
  ABCI_WRONG_TRANSACTION_FORMAT: {
    code: 15006,
    message: 'Wrong transaction format',
  },
  ABCI_METHOD_CAN_NOT_BE_EMPTY: {
    code: 15007,
    message: 'Method name cannot be empty',
  },
  ABCI_DUPLICATE_REQUEST_ID: {
    code: 15008,
    message: 'Duplicate request ID',
  }, // Server generates a duplicate request ID
  ABCI_ACCESSOR_GROUP_ID_NOT_FOUND: {
    code: 15009,
    message: 'Accessor group ID could not be found',
  },
  ABCI_REQUEST_IS_NOT_COMPLETED: {
    code: 15010,
    message: 'Request is not completed',
  }, // Try to add accessor when request for consent id not yet completed
  ABCI_REQUEST_IS_NOT_SPECIAL: {
    code: 15011,
    message: 'Request id not an onboard (special) type',
  }, // Try to add accessor with request that is not an onboard request type
  ABCI_NODE_ID_DOES_NOT_EXIST_IN_AS_LIST: {
    code: 15012,
    message: 'Node ID does not exist in AS ID list',
  }, // AS signs data to request that does not request it
  ABCI_AS_ID_DOES_NOT_EXIST_IN_AS_LIST: {
    code: 15013,
    message: 'AS ID does not exist in AS ID list',
  }, // RP set received data with AS ID that does not contain in data_request_list
  ABCI_INVALID_MIN_IDP: {
    code: 15014,
    message: 'Invalid minimum IdP',
  },
  ABCI_DUPLICATE_ACCESSOR_GROUP_ID: {
    code: 15015,
    message: 'Duplicate accessor group ID',
  },
  ABCI_DUPLICATE_IDENTITY_PROOF: {
    code: 15016,
    message: 'Duplicate identity proof',
  },
  ABCI_WRONG_IDENTITY_PROOF: {
    code: 15017,
    message: 'Wrong identity proof',
  },
  ABCI_NOT_FIRST_IDP: {
    code: 15018,
    message:
      'Cannot register message queue destination for identity as the first IdP',
  },
  ABCI_INCOMPLETE_RESPONSE_VALID_LIST: {
    code: 15019,
    message: 'Incomplete IdP response valid list',
  },

  // Client errors
  ABCI_REQUEST_ID_NOT_FOUND: {
    code: 25001,
    message: 'Request ID could not be found',
    clientError: true,
  },
  ABCI_REQUEST_IS_CLOSED: {
    code: 25002,
    message: 'Request is already closed',
    clientError: true,
  },
  ABCI_REQUEST_IS_TIMED_OUT: {
    code: 25003,
    message: 'Request is already timed out',
    clientError: true,
  },
  ABCI_REQUEST_IS_COMPLETED: {
    code: 25004,
    message: 'Request is already completed',
    clientError: true,
  },
  ABCI_DUPLICATE_SERVICE_ID: {
    code: 25005,
    message: 'Duplicate service ID',
    clientError: true,
  },
  ABCI_TOKEN_ACCOUNT_NOT_FOUND: {
    code: 25006,
    message: 'Token account (Node ID) could not be found',
    clientError: true,
  },
  ABCI_NOT_ENOUGH_TOKEN: {
    code: 25007,
    message: 'Not enough token to make a transaction',
    clientError: true,
  },
  ABCI_DUPLICATE_RESPONSE: {
    code: 25008,
    message: 'Duplicate response',
    clientError: true,
  },
  ABCI_AAL_ERROR: {
    code: 25009,
    message: "Response's AAL is less than required minimum AAL",
    clientError: true,
  },
  ABCI_IAL_ERROR: {
    code: 25010,
    message: "Response's IAL is less than required minimum IAL",
    clientError: true,
  },
  ABCI_DUPLICATE_NODE_ID: {
    code: 25011,
    message: 'Duplicate Node ID',
    clientError: true,
  },
  ABCI_WRONG_ROLE: {
    code: 25012,
    message: 'Invalid role',
    clientError: true,
  },
  ABCI_DUPLICATE_NAMESPACE: {
    code: 25013,
    message: 'Duplicate namespace',
    clientError: true,
  },
  ABCI_NAMESPACE_NOT_FOUND: {
    code: 25014,
    message: 'Namespace could not be found',
    clientError: true,
  },
  ABCI_NODE_ID_NOT_FOUND: {
    code: 25015,
    message: 'Node ID could not be found',
    clientError: true,
  },
  ABCI_DUPLICATE_PUBLIC_KEY: {
    code: 25016,
    message: 'Duplicate public key (already used)',
    clientError: true,
  },
  ABCI_DUPLICATE_ACCESSOR_ID: {
    code: 25017,
    message: 'Duplicate accessor ID',
    clientError: true,
  },
  ABCI_SERVICE_ID_NOT_FOUND: {
    code: 25018,
    message: 'Service ID could not be found',
    clientError: true,
  },
  ABCI_INVALID_MODE: {
    code: 25019,
    message: 'Invalid mode',
    clientError: true,
  },
  ABCI_HASH_ID_NOT_FOUND: {
    code: 25020,
    message: 'Hash ID could not be found',
    clientError: true,
  },
  ABCI_DUPLICATE_AS_IN_DATA_REQUEST: {
    code: 25021,
    message: 'Duplicate AS in data request list',
    clientError: true,
  },
  ABCI_DUPLICATE_ANSWERED_AS_ID: {
    code: 25022,
    message: 'Duplicate answered AS ID',
    clientError: true,
  },
  ABCI_DUPLICATE_SERVICE_ID_IN_DATA_REQUEST: {
    code: 25023,
    message: 'Duplicate service ID in data request list',
    clientError: true,
  },
  ABCI_SERVICE_DESTINATION_NOT_FOUND: {
    code: 25024,
    message: 'Service destination could not be found',
    clientError: true,
  },
  ABCI_DATA_REQUEST_IS_COMPLETED: {
    code: 25025,
    message: 'Data request is already completed',
    clientError: true,
  }, // AS could not sign data in time
  ABCI_ACCESSOR_ID_NOT_FOUND: {
    code: 25026,
    message: 'Accessor ID could not be found',
    clientError: true,
  },
  ABCI_NOT_OWNER_OF_ACCESSOR: {
    code: 25027,
    message: 'This node is not an owner of this accessor',
    clientError: true,
  },
  ABCI_REGISTER_SERVICE_UNAUTHORIZED: {
    code: 25028,
    message:
      'Unauthorized to register a service (NDID may have not granted you the right to register this service)',
    clientError: true,
  },

  ABCI_UNAUTHORIZED: {
    code: 35001,
    message:
      'Unauthorized (You may have not registered your node with NDID or calling a function with a wrong role)',
  },
};<|MERGE_RESOLUTION|>--- conflicted
+++ resolved
@@ -316,26 +316,24 @@
     message: 'Invalid data type in AS data response. Expected string.',
     clientError: true,
   },
-<<<<<<< HEAD
-  INVALID_KEY_FORMAT: {
-    code: 20036,
-    message: 'Invalid or malformed key format',
-    clientError: true,
-  },
-  UNSUPPORTED_KEY_TYPE: {
-    code: 20037,
-    message: 'Unsupported key type. Only RSA is allowed.',
-    clientError: true,
-  },
-  MISMATCHED_KEY_TYPE: {
-    code: 20038,
-    message: 'Key type mismatched. Provided key type does not match with given key.',
-=======
   BODY_TOO_LARGE: {
     code: 20036,
     message: 'Body size is too large (greater than limit)',
->>>>>>> 74558dfa
-    clientError: true,
+    clientError: true,
+  },
+  INVALID_KEY_FORMAT: {
+    code: 20037,
+    message: 'Invalid or malformed key format',
+    clientError: true,
+  },
+  UNSUPPORTED_KEY_TYPE: {
+    code: 20038,
+    message: 'Unsupported key type. Only RSA is allowed.',
+    clientError: true,
+  },
+  MISMATCHED_KEY_TYPE: {
+    code: 20039,
+    message: 'Key type mismatched. Provided key type does not match with given key.',
   },
 
   // Errors return from ABCI app
