--- conflicted
+++ resolved
@@ -38,11 +38,7 @@
     status,
     signature,
     accessor_id,
-<<<<<<< HEAD
-    identity_proof: utils.generateIdentityProof(data)
-=======
     identity_proof: utils.generateIdentityProof(data),
->>>>>>> 8f342068
   };
   let result = await utils.updateChain(
     'CreateIdpResponse',
@@ -135,11 +131,7 @@
     let elem = userList[i];
     users.push({
       hash_id: await utils.hash(elem.namespace + ':' + elem.identifier),
-<<<<<<< HEAD
-      ial: elem.ial
-=======
       ial: elem.ial,
->>>>>>> 8f342068
     });
   }
   let node_id = config.msqRegister.ip + ':' + config.msqRegister.port;
