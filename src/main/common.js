import path from 'path';
import fs from 'fs';

import logger from '../logger';

import * as tendermint from '../tendermint/ndid';
import * as rp from './rp';
import * as idp from './idp';
import * as as from './as';
import { eventEmitter as messageQueueEvent } from '../mq';
import * as utils from '../utils';
import { role, nodeId } from '../config';

let handleMessageFromQueue;
if (role === 'rp') {
  handleMessageFromQueue = rp.handleMessageFromQueue;
  tendermint.setTendermintNewBlockHeaderEventHandler(rp.handleTendermintNewBlockHeaderEvent);
} else if (role === 'idp') {
  handleMessageFromQueue = idp.handleMessageFromQueue;
  tendermint.setTendermintNewBlockHeaderEventHandler(idp.handleTendermintNewBlockHeaderEvent);
} else if (role === 'as') {
  handleMessageFromQueue = as.handleMessageFromQueue;
  tendermint.setTendermintNewBlockHeaderEventHandler(as.handleTendermintNewBlockHeaderEvent);
}

/*
  data = { requestId }
*/
export async function getRequest({ requestId }) {
  return await tendermint.query('GetRequest', { requestId });
}

export async function getRequestDetail({ requestId }) {
  return await tendermint.query('GetRequestDetail', { requestId });
}

export async function getNodeIdsOfAssociatedIdp({
  namespace,
  identifier,
  min_ial,
}) {
  return await tendermint.query('GetMsqDestination', {
    hash_id: utils.hash(namespace + ':' + identifier),
    min_ial: min_ial,
  });
}

export async function getNodeIdsOfAsWithService({ service_id }) {
  return await tendermint.query('GetServiceDestination', {
    service_id,
  });
}

/*
  data = { node_id, public_key }
*/
export async function addNodePubKey(data) {
  let result = await tendermint.transact(
    'AddNodePublicKey',
    data,
    utils.getNonce()
  );
  return result;
}

/*
  node_id
*/
export async function getNodePubKey(node_id) {
  return await tendermint.query('GetNodePublicKey', { node_id });
}

export async function getMsqAddress(node_id) {
  return await tendermint.query('GetMsqAddress', { node_id });
}

export async function registerMsqAddress({ ip, port }) {
  return await tendermint.transact(
    'RegisterMsqAddress',
    {
      ip,
      port,
      node_id: nodeId,
    },
    utils.getNonce()
  );
}

export async function getNodeToken(node_id = nodeId) {
  return await tendermint.query('GetNodeToken', { node_id });
}

export async function checkRequestIntegrity(requestId, request) {
  const msgBlockchain = await getRequest({ requestId });

<<<<<<< HEAD
  const valid = utils.compareSaltedHash({
    saltedHash: msgBlockchain.messageHash,
    plain: request.request_message,
  });
    //msgBlockchain.messageHash === utils.hash(request.request_message);
  // if (!valid) {
  //   console.error(
  //     'Mq and blockchain not matched!!',
  //     request.request_message,
  //     msgBlockchain.messageHash
  //   );
  // }
=======
  const valid =
    msgBlockchain.messageHash === utils.hash(request.request_message);
  if (!valid) {
    logger.warn({
      message: 'Request message hash mismatched',
      requestId,
    });
    logger.debug({
      message: 'Request message hash mismatched',
      requestId,
      givenRequestMessage: request.request_message,
      givenRequestMessageHash: utils.hash(request.request_message),
      requestMessageHashFromBlockchain: msgBlockchain.messageHash,
    });
  }
>>>>>>> 6fa394f1

  return valid;
}

if (handleMessageFromQueue) {
  messageQueueEvent.on('message', function(message) {
    handleMessageFromQueue(message);
  });
}<|MERGE_RESOLUTION|>--- conflicted
+++ resolved
@@ -93,22 +93,10 @@
 export async function checkRequestIntegrity(requestId, request) {
   const msgBlockchain = await getRequest({ requestId });
 
-<<<<<<< HEAD
   const valid = utils.compareSaltedHash({
     saltedHash: msgBlockchain.messageHash,
     plain: request.request_message,
   });
-    //msgBlockchain.messageHash === utils.hash(request.request_message);
-  // if (!valid) {
-  //   console.error(
-  //     'Mq and blockchain not matched!!',
-  //     request.request_message,
-  //     msgBlockchain.messageHash
-  //   );
-  // }
-=======
-  const valid =
-    msgBlockchain.messageHash === utils.hash(request.request_message);
   if (!valid) {
     logger.warn({
       message: 'Request message hash mismatched',
@@ -122,7 +110,6 @@
       requestMessageHashFromBlockchain: msgBlockchain.messageHash,
     });
   }
->>>>>>> 6fa394f1
 
   return valid;
 }
