--- conflicted
+++ resolved
@@ -58,45 +58,4 @@
 */
 export async function getNodePubKey(node_id) {
   return await utils.queryChain('GetNodePublicKey', { node_id });
-<<<<<<< HEAD
-}
-
-export async function setSignatureCallback(url) {
-  await utils.setSignatureCallback(url);
-}
-
-// Listen for callbacks (events) from ABCI app
-const app = express();
-const ABCI_APP_CALLBACK_PORT = process.env.ABCI_APP_CALLBACK_PORT || 3001;
-const ABCI_APP_CALLBACK_PATH =
-  process.env.ABCI_APP_CALLBACK_PATH || '/callback';
-
-app.use(bodyParser.json({ limit: '2mb' }));
-
-app.post(ABCI_APP_CALLBACK_PATH, (req, res) => {
-  const { requestId, height } = req.body;
-
-  let handleABCIAppCallback;
-  if (role === 'rp') {
-    handleABCIAppCallback = rp.handleABCIAppCallback;
-  } else if (role === 'idp') {
-    handleABCIAppCallback = idp.handleABCIAppCallback;
-  } else if (role === 'as') {
-    handleABCIAppCallback = as.handleABCIAppCallback;
-  }
-
-  if (handleABCIAppCallback) {
-    handleABCIAppCallback(requestId, height);
-  }
-
-  res.status(200).end();
-});
-
-app.listen(ABCI_APP_CALLBACK_PORT, () =>
-  console.log(
-    `Listening to ABCI app callbacks on port ${ABCI_APP_CALLBACK_PORT}`
-  )
-);
-=======
-}
->>>>>>> 3687c852
+}