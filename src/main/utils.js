import fetch from 'node-fetch';
import crypto from 'crypto';

import { TENDERMINT_ADDRESS } from '../config';

let nonce = Date.now() % 10000;
<<<<<<< HEAD
const logicUrl = process.env.TENDERMINT_ADDRESS || ('http://localhost:' + defaultTendermintPort()) ;

let dpkiCallback = {};
  
function defaultTendermintPort() {
  if(process.env.ROLE === 'rp') return '45000';
  if(process.env.ROLE === 'idp') return '45001';
  if(process.env.ROLE === 'as') return '45002';
}
=======

>>>>>>> 3687c852

function retrieveResult(obj, isQuery) {
  if (obj.error) {
    console.error(obj.error);
    return [obj.error, -1];
  }

  if (isQuery) {
    if(obj.result.response.log === 'not found') {
      return [undefined, -1];
    }
    let result = Buffer.from(obj.result.response.value, 'base64').toString();
    return [JSON.parse(result), parseInt(obj.result.response.height)];
  }

  if (obj.result.deliver_tx.log !== 'success') {
    console.error('Update chain failed:', obj);
  }
  return [obj.result.deliver_tx.log === 'success', obj.result.height];

}

export async function setSignatureCallback(url) {
  dpkiCallback.signature = url;
}

export async function createSignatue(stringData) {
  //TODO
  //return 'signature_of_' + stringData;
  if(!dpkiCallback.signature) return false;
  let response = await fetch(dpkiCallback.signature, {
    method: 'POST',
    headers: {
      'Content-Type': 'application/json'
    },
    body: JSON.stringify({
      node_id: process.env.nodeId,
      //request_message: ,
      //request_hash: ,
      hash_method: 'SHA256',
      //key_type: ,
      //sign_method: ,
      data: stringData //for sign other operation?
    })
  });
  return await response.text();
}

export async function hash(stringToHash) {
  return crypto.createHash('sha256').update(stringToHash, 'utf8').digest().toString('base64');
}

export async function decryptAsymetricKey(key, message) {
  // TODO implement decryption
  return message.slice(message.indexOf('(') + 1, message.length - 1);
}

export async function encryptAsymetricKey(key, message) {
  // TODO implement encryption
  return 'Encrypt_with_' + key + '(' + message + ')';
}

export function generateIdentityProof(data) {
  // TODO
  return '<some-voodoo-happen-here>';
}

export async function createRequestId() {
  return crypto.randomBytes(32).toString('hex');
}

export function getNonce() {
  // TODO
  return (nonce++).toString();
}

export function getTransactionListFromTendermintNewBlockEvent(result) {
  const txs = result.data.data.block.data.txs; // array of transactions in the block base64 encoded
  //const height = result.data.data.block.header.height;
  
  const transactions = txs.map((tx) => {
    // Decode base64 2 times because we send transactions to tendermint in base64 format
    const txContentBase64 = Buffer.from(tx, 'base64').toString();
    const txContent = Buffer.from(txContentBase64, 'base64').toString().split('|');
    return {
      fnName: txContent[0],
      args: JSON.parse(txContent[1])
    };
  });

  return transactions;
}

export function getHeightFromTendermintNewBlockEvent(result) {
  return result.data.data.block.header.height;
}

export async function queryChain(fnName, data, requireHeight) {
  let base64Encoded = Buffer.from(fnName + '|' + JSON.stringify(data)).toString(
    'base64'
  );

  let uriEncoded = encodeURIComponent(base64Encoded);

  let result = await fetch(`http://${TENDERMINT_ADDRESS}/abci_query?data="${uriEncoded}"`);
  let [value, currentHeight] = retrieveResult(await result.json(), true);
  if(requireHeight) return [value, currentHeight];
  return value;
}

export async function updateChain(fnName, data, nonce) {
<<<<<<< HEAD
  let signature = createSignatue(JSON.stringify(data) + nonce);

  let encoded = Buffer.from(
    fnName + '|' + JSON.stringify(data) + '|' + nonce + '|' + signature + '|' + process.env.nodeId
=======
  let base64Encoded = Buffer.from(
    fnName + '|' + JSON.stringify(data) + '|' + nonce
>>>>>>> 3687c852
  ).toString('base64');

  let uriEncoded = encodeURIComponent(base64Encoded);

  let result = await fetch(`http://${TENDERMINT_ADDRESS}/broadcast_tx_commit?tx="${uriEncoded}"`);
  return retrieveResult(await result.json());
}<|MERGE_RESOLUTION|>--- conflicted
+++ resolved
@@ -2,21 +2,9 @@
 import crypto from 'crypto';
 
 import { TENDERMINT_ADDRESS } from '../config';
+let dpkiCallback = {};
 
 let nonce = Date.now() % 10000;
-<<<<<<< HEAD
-const logicUrl = process.env.TENDERMINT_ADDRESS || ('http://localhost:' + defaultTendermintPort()) ;
-
-let dpkiCallback = {};
-  
-function defaultTendermintPort() {
-  if(process.env.ROLE === 'rp') return '45000';
-  if(process.env.ROLE === 'idp') return '45001';
-  if(process.env.ROLE === 'as') return '45002';
-}
-=======
-
->>>>>>> 3687c852
 
 function retrieveResult(obj, isQuery) {
   if (obj.error) {
@@ -128,15 +116,10 @@
 }
 
 export async function updateChain(fnName, data, nonce) {
-<<<<<<< HEAD
   let signature = createSignatue(JSON.stringify(data) + nonce);
 
-  let encoded = Buffer.from(
+  let base64Encoded = Buffer.from(
     fnName + '|' + JSON.stringify(data) + '|' + nonce + '|' + signature + '|' + process.env.nodeId
-=======
-  let base64Encoded = Buffer.from(
-    fnName + '|' + JSON.stringify(data) + '|' + nonce
->>>>>>> 3687c852
   ).toString('base64');
 
   let uriEncoded = encodeURIComponent(base64Encoded);
