import fetch from 'node-fetch';
import { eventEmitter } from '../mq';

import * as utils from './utils';
import * as mq from '../mq';
import * as config from '../config';
import * as common from '../main/common';

const privKey = 'RP_PrivateKey';

let referenceMapping = {};
let callbackUrls = {};
let requestsData = {};

export const handleABCIAppCallback = async requestId => {
  if (callbackUrls[requestId]) {
    const request = await utils.queryChain('GetRequest', { requestId });

    try {
      await fetch(callbackUrls[requestId], {
        method: 'POST',
        headers: {
          'Content-Type': 'application/json'
        },
        body: JSON.stringify({
          request
        })
      });
    } catch (error) {
      console.log(
        'Cannot send callback to client application with the following error:',
        error
      );
    }

    // Clear callback url mapping when the request is no longer going to have further events
    if (request.status === 'completed' || request.status === 'rejected') {
      delete callbackUrls[requestId];
    }
  }

  if (requestsData[requestId]) {
    const request = await utils.queryChain('GetRequest', { requestId });
    let requestData = await requestsData[requestId];

    if (request.status === 'completed') {
      // Send request to AS when completed
      sendRequestToAS(requestData);
    }
  }
};

async function getASReceiverList(data_request) {
  const receivers = await Promise.all(
    data_request.as_id_list.map(async as => {
      const node = await getAsMqDestination({
        as_id: as,
        service_id: data_request.service_id
      });

      let nodeId = node.node_id;
      let [ip, port] = nodeId.split(':');
      return {
        ip,
        port,
        ...(await common.getNodePubKey(nodeId))
      };
    })
  );
  return receivers;
}

async function sendRequestToAS(requestData) {
  // node id, which is substituted with ip,port for demo
  let rp_node_id = config.mqRegister.ip + ':' + config.mqRegister.port;
  requestData.data_request_list.forEach(async data_request => {
    let receivers = await getASReceiverList(data_request);
    mq.send(receivers, {
      request_id: requestData.request_id,
      namespace: requestData.namespace,
      identifier: requestData.identifier,
      service_id: data_request.service_id,
      request_params: data_request.request_params,
      rp_node_id: rp_node_id,
      request_message: requestData.request_message
    });
  });
}

export async function createRequest({
  namespace,
  identifier,
  reference_id,
  data_request_list,
  ...data
}) {
  //existing reference_id, return
  if (referenceMapping[reference_id]) return referenceMapping[reference_id];

  let nonce = utils.getNonce();
  let request_id = await utils.createRequestId(privKey, data, nonce);
  
  let data_request_list_to_blockchain = [];
  for(let i in data_request_list) {
    data_request_list_to_blockchain.push({
      service_id: data_request_list[i].service_id, 
      as_id_list: data_request_list[i].as_id_list,
      count: data_request_list[i].count,
      request_params_hash: await utils.hash(JSON.stringify(data_request_list[i].request_params))
    });
  }

  //save request data to DB
  requestsData[request_id] = {
    namespace,
    identifier,
    reference_id,
    request_id,
    min_idp: data.minIdp ? data.minIdp : 1,
    min_aal: data.min_aal ? data.min_aal : 1,
    min_ial: data.min_ial ? data.min_ial : 1,
    timeout: data.timeout,
    data_request_list: data.data_request_list,
    request_message: data.request_message
  };

  //add data to blockchain
  let dataToBlockchain = {
    request_id,
    min_idp: data.minIdp ? data.minIdp : 1,
    min_aal: data.min_aal,
    min_ial: data.min_ial,
    timeout: data.timeout,
<<<<<<< HEAD
    data_request_list: data.data_request_list,
    message_hash: await utils.hash(data.request_message)
=======
    data_request_list: data_request_list_to_blockchain,
    message_hash: await utils.hash(data.request_message),
>>>>>>> d77a2bab
  };
  utils.updateChain('CreateRequest', dataToBlockchain, nonce);

  //query node_id and public_key to send data via mq
  getIdpMqDestination({
    namespace,
    identifier,
    min_ial: data.min_ial
  }).then(async ({ node_id }) => {
    let receivers = [];

    //prepare data for mq
    for (let i in node_id) {
      let nodeId = node_id[i];
      let [ip, port] = nodeId.split(':');
      receivers.push({
        ip,
        port,
        ...(await common.getNodePubKey(nodeId))
      });
    }

    //send via message queue
    mq.send(receivers, {
      namespace,
      identifier,
      request_id,
      min_idp: data.minIdp ? data.minIdp : 1,
      min_aal: data.min_aal ? data.min_aal : 1,
      min_ial: data.min_ial ? data.min_ial : 1,
      timeout: data.timeout,
<<<<<<< HEAD
      data_request_list: data.data_request_list,
      request_message: data.request_message
=======
      data_request_list: data_request_list,
      request_message: data.request_message,
>>>>>>> d77a2bab
    });
  });

  //maintain mapping
  referenceMapping[reference_id] = request_id;
  callbackUrls[request_id] = data.callback_url;
  return request_id;
}

export async function getIdpMqDestination(data) {
  return await utils.queryChain('GetMsqDestination', {
    hash_id: await utils.hash(data.namespace + ':' + data.identifier),
    min_ial: data.min_ial
  });
}

export async function getAsMqDestination(data) {
  return await utils.queryChain('GetServiceDestination', {
    as_id: data.as_id,
    service_id: data.service_id
  });
}

async function handleMessageFromQueue(request) {
  console.log('RP receive message from mq:', request);
  // Verifies signature in blockchain.
  // RP node updates the request status
  // Call callback to RP.
}

if (config.role === 'rp') {
  eventEmitter.on('message', function(message) {
    handleMessageFromQueue(message);
  });
}<|MERGE_RESOLUTION|>--- conflicted
+++ resolved
@@ -131,13 +131,8 @@
     min_aal: data.min_aal,
     min_ial: data.min_ial,
     timeout: data.timeout,
-<<<<<<< HEAD
-    data_request_list: data.data_request_list,
-    message_hash: await utils.hash(data.request_message)
-=======
     data_request_list: data_request_list_to_blockchain,
     message_hash: await utils.hash(data.request_message),
->>>>>>> d77a2bab
   };
   utils.updateChain('CreateRequest', dataToBlockchain, nonce);
 
@@ -169,13 +164,8 @@
       min_aal: data.min_aal ? data.min_aal : 1,
       min_ial: data.min_ial ? data.min_ial : 1,
       timeout: data.timeout,
-<<<<<<< HEAD
-      data_request_list: data.data_request_list,
-      request_message: data.request_message
-=======
       data_request_list: data_request_list,
       request_message: data.request_message,
->>>>>>> d77a2bab
     });
   });
 
