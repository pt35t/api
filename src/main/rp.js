import fetch from 'node-fetch';

import logger from '../logger';

import * as tendermint from '../tendermint/ndid';
import * as utils from '../utils';
import * as mq from '../mq';
import * as config from '../config';
import * as common from '../main/common';
import * as db from '../db';

let timeoutScheduler = {};

export function clearAllScheduler() {
  for (let requestId in timeoutScheduler) {
    clearTimeout(timeoutScheduler[requestId]);
  }
}

export async function handleTendermintNewBlockHeaderEvent(
  error,
  result,
  missingBlockCount
) {
  if (missingBlockCount == null) return;

  const height = tendermint.getBlockHeightFromNewBlockHeaderEvent(result);
  const fromHeight =
    missingBlockCount === 0 ? height - 1 : height - missingBlockCount;
  const toHeight = height - 1;
  const blocks = await tendermint.getBlocks(fromHeight, toHeight);
  await Promise.all(
    blocks.map(async (block) => {
      let transactions = tendermint.getTransactionListFromBlockQuery(block);
      await Promise.all(
        transactions.map(async (transaction) => {
          // TODO: clear key with smart-contract, eg. request_id or requestId
          const requestId =
            transaction.args.request_id || transaction.args.requestId; //derive from tx;

          const callbackUrl = await db.getRequestCallbackUrl(requestId);

          if (!callbackUrl) return; // This RP does not concern this request

          // TODO: try catch / error handling
          const request = await common.getRequest({
            requestId,
          });
          const requestDetail = await common.getRequestDetail({
            requestId,
          });
          if (!requestDetail.responses) {
            requestDetail.responses = [];
          }
          const idpCountOk =
            requestDetail.responses.length === requestDetail.min_idp;
          try {
            await fetch(callbackUrl, {
              method: 'POST',
              headers: {
                'Content-Type': 'application/json',
              },
              body: JSON.stringify({
                request: {
                  idpCountOk,
                  ...request,
                },
              }),
            });
          } catch (error) {
            logger.error({
              message: 'Cannot send callback to client application',
              error,
            });
          }

          if (request.status === 'confirmed' && idpCountOk) {
            const requestData = await db.getRequestToSendToAS(requestId);
            if (requestData != null) {
              const height = block.block.header.height;
              /*tendermint.getBlockHeightFromNewBlockHeaderEvent(
            result
          );*/
              // TODO: try catch / error handling
              await sendRequestToAS(requestData, height);
            } else {
              // Authen only, no data request

              // Clear callback url mapping and reference ID mapping
              // since the request is no longer going to have further events
              // (the request has reached its end state)
              db.removeRequestCallbackUrl(requestId);
              db.removeRequestIdReferenceIdMappingByRequestId(requestId);
              db.removeTimeoutScheduler(requestId);
              clearTimeout(timeoutScheduler[requestId]);
              delete timeoutScheduler[requestId];
            }
          } else if (
            request.status === 'rejected' ||
            request.is_closed ||
            request.is_timed_out
          ) {
            // Clear callback url mapping, reference ID mapping, and request data to send to AS
            // since the request is no longer going to have further events
            // (the request has reached its end state)
            db.removeRequestCallbackUrl(requestId);
            db.removeRequestIdReferenceIdMappingByRequestId(requestId);
            db.removeRequestToSendToAS(requestId);
            db.removeTimeoutScheduler(requestId);
            clearTimeout(timeoutScheduler[requestId]);
            delete timeoutScheduler[requestId];
          }
        })
      );
    })
  );
}

async function getASReceiverList(data_request) {
  let nodeIdList;
  if (!data_request.as_id_list || data_request.as_id_list.length === 0) {
    nodeIdList = await common.getNodeIdsOfAsWithService({
      service_id: data_request.service_id,
    });
  } else nodeIdList = data_request.as_id_list;

  const receivers = (await Promise.all(
    nodeIdList.map(async (asNodeId) => {
      try {
        //let nodeId = node.node_id;
        let { ip, port } = await common.getMsqAddress(asNodeId);
        return {
          ip,
          port,
          ...(await common.getNodePubKey(asNodeId)),
        };
      } catch (error) {
        return null;
      }
    })
  )).filter((elem) => elem !== null);
  return receivers;
}

async function sendRequestToAS(requestData, height) {
  // node id, which is substituted with ip,port for demo
  let rp_node_id = config.nodeId;
  if (requestData.data_request_list != undefined) {
    requestData.data_request_list.forEach(async (data_request) => {
      let receivers = await getASReceiverList(data_request);
      if (receivers.length === 0) {
        logger.error({
          message: 'No AS found',
          data_request,
        });
        return;
      }

      mq.send(receivers, {
        request_id: requestData.request_id,
        namespace: requestData.namespace,
        identifier: requestData.identifier,
        service_id: data_request.service_id,
        request_params: data_request.request_params,
        rp_node_id: rp_node_id,
        request_message: requestData.request_message,
        height,
      });
    });
  }
}

export async function getIdpsMsqDestination({
  namespace,
  identifier,
  min_ial,
  min_aal,
  idp_list,
}) {
  const foundIdps = await common.getNodeIdsOfAssociatedIdp({
    namespace,
    identifier,
    min_ial,
    min_aal,
  });

  let nodeIdList = foundIdps.node_id;
  let receivers = [];

  if (nodeIdList != null) {
    //prepare receiver for mq
    for (let i in nodeIdList) {
      let nodeId = nodeIdList[i];
      //filter only those in idp_list
      if (idp_list != null && idp_list.length !== 0) {
        if (idp_list.indexOf(nodeId) === -1) continue;
      }

      let { ip, port } = await common.getMsqAddress(nodeId);

      receivers.push({
        ip,
        port,
        ...(await common.getNodePubKey(nodeId)),
      });
    }
  }
  return receivers;
}

/**
 * Create a new request
 * @param {Object} request
 * @param {string} request.namespace
 * @param {string} request.reference_id
 * @param {Array.<string>} request.idp_list
 * @param {string} request.callback_url
 * @param {Array.<Object>} request.data_request_list
 * @param {string} request.request_message
 * @param {number} request.min_ial
 * @param {number} request.min_aal
 * @param {number} request.min_idp
 * @param {number} request.request_timeout
 * @returns {Promise<string>} Request ID
 */
export async function createRequest({
  namespace,
  identifier,
  reference_id,
  idp_list,
  callback_url,
  data_request_list,
  request_message,
  min_ial,
  min_aal,
  min_idp,
  request_timeout,
}) {
<<<<<<< HEAD
  try {
    // existing reference_id, return request ID
    const requestId = await db.getRequestIdByReferenceId(reference_id);
    if (requestId) {
      return requestId;
    }
=======
  // existing reference_id, return request ID
  const requestId = await db.getRequestIdByReferenceId(reference_id);
  if (requestId) {
    return requestId;
  }

  let receivers = await getIdpsMsqDestination({
    namespace,
    identifier,
    min_ial,
    min_aal,
    idp_list,
  });
>>>>>>> f91e5c86

    let receivers = await getIdpsMsqDestination({
      namespace,
      identifier,
      min_ial,
      idp_list,
    });

    if (receivers.length === 0) {
      logger.error({
        message: 'No IDP found',
        namespace,
        identifier,
        idp_list,
      });
      throw {
        error: 'No IDP found',
        // TODO: error code
        // code: ,
      };
    }

    const nonce = utils.getNonce();
    const request_id = utils.createRequestId();

    const dataRequestListToBlockchain = [];
    for (let i in data_request_list) {
      dataRequestListToBlockchain.push({
        service_id: data_request_list[i].service_id,
        as_id_list: data_request_list[i].as_id_list,
        count: data_request_list[i].count,
        request_params_hash: utils.hashWithRandomSalt(
          JSON.stringify(data_request_list[i].request_params)
        ),
      });
    }

    const requestData = {
      namespace,
      identifier,
      request_id,
      min_idp: min_idp ? min_idp : 1,
      min_aal: min_aal,
      min_ial: min_ial,
      request_timeout,
      data_request_list: data_request_list,
      request_message,
    };

    // save request data to DB to send to AS via mq when authen complete
    if (data_request_list != null && data_request_list.length !== 0) {
      await db.setRequestToSendToAS(request_id, requestData);
    }

    // add data to blockchain
    const requestDataToBlockchain = {
      request_id,
      min_idp: min_idp ? min_idp : 1,
      min_aal,
      min_ial,
      request_timeout,
      data_request_list: dataRequestListToBlockchain,
      message_hash: utils.hashWithRandomSalt(request_message),
    };

    const { height } = await tendermint.transact(
      'CreateRequest',
      requestDataToBlockchain,
      nonce
    );

    // send request data to IDPs via message queue
    mq.send(receivers, {
      ...requestData,
      height,
    });

    addTimeoutScheduler(request_id, request_timeout);

    // maintain mapping
    await db.setRequestIdByReferenceId(reference_id, request_id);
    await db.setRequestCallbackUrl(request_id, callback_url);
    return request_id;
  } catch (error) {
    logger.error({
      message: 'Cannot create request',
      error,
    });
    throw error;
  }
}

export function getDataFromAS(requestId) {
  return db.getDatafromAS(requestId);
}

export function removeDataFromAS(requestId) {
  return db.removeDataFromAS(requestId);
}

export function removeAllDataFromAS() {
  return db.removeAllDataFromAS();
}

export async function handleMessageFromQueue(data) {
  logger.info({
    message: 'Received message from MQ',
  });
  logger.debug({
    message: 'Message from MQ',
    data,
  });

  // Verifies signature in blockchain.
  // RP node updates the request status
  // Call callback to RP.

  //receive data from AS
  data = JSON.parse(data);
  try {
    const request = await common.getRequest({
      requestId: data.request_id,
    });
    //data arrived too late, ignore data
    if (request.is_closed || request.is_timed_out) return;
  } catch (error) {
    // TODO: error handling
    throw error;
  }

  if (data.data) {
    try {
      const callbackUrl = await db.getRequestCallbackUrl(data.request_id);

      await fetch(callbackUrl, {
        method: 'POST',
        headers: {
          'Content-Type': 'application/json',
        },
        body: JSON.stringify({
          data: data.data,
          as_id: data.as_id,
        }),
      });
      db.removeRequestCallbackUrl(data.request_id);
    } catch (error) {
      logger.warn({
        message: 'Cannot send callback to client application (RP)',
        error,
      });
    }
  }

  await db.addDataFromAS(data.request_id, {
    data: data.data,
    as_id: data.as_id,
  });

  // Clear callback url mapping, reference ID mapping, and request data to send to AS
  // since the request is no longer going to have further events
  db.removeRequestCallbackUrl(data.request_id);
  db.removeRequestIdReferenceIdMappingByRequestId(data.request_id);
  db.removeRequestToSendToAS(data.request_id);
  db.removeTimeoutScheduler(data.request_id);
  clearTimeout(timeoutScheduler[data.request_id]);
  delete timeoutScheduler[data.request_id];
}

async function timeoutRequest(requestId) {
  try {
    const request = await common.getRequest({ requestId });
    switch (request.status) {
      case 'complicated':
      case 'pending':
      case 'confirmed':
        await tendermint.transact(
          'TimeOutRequest',
          { requestId },
          utils.getNonce()
        );
        break;
      default:
      //Do nothing
    }
  } catch (error) {
    // TODO: error handling
    throw error;
  }
  db.removeTimeoutScheduler(requestId);
}

function runTimeoutScheduler(requestId, secondsToTimeout) {
  if (secondsToTimeout < 0) timeoutRequest(requestId);
  else {
    timeoutScheduler[requestId] = setTimeout(() => {
      timeoutRequest(requestId);
    }, secondsToTimeout * 1000);
  }
}

function addTimeoutScheduler(requestId, secondsToTimeout) {
  let unixTimeout = Date.now() + secondsToTimeout * 1000;
  db.addTimeoutScheduler(requestId, unixTimeout);
  runTimeoutScheduler(requestId, secondsToTimeout);
}

export async function init() {
  let scheduler = await db.getAllTimeoutScheduler();
  scheduler.forEach(({ requestId, unixTimeout }) => {
    runTimeoutScheduler(requestId, (unixTimeout - Date.now()) / 1000);
  });

  //In production this should be done only once in phase 1,

  // Wait for blockchain ready
  await tendermint.ready;

  common.registerMsqAddress(config.mqRegister);
}<|MERGE_RESOLUTION|>--- conflicted
+++ resolved
@@ -236,33 +236,18 @@
   min_idp,
   request_timeout,
 }) {
-<<<<<<< HEAD
   try {
     // existing reference_id, return request ID
     const requestId = await db.getRequestIdByReferenceId(reference_id);
     if (requestId) {
       return requestId;
     }
-=======
-  // existing reference_id, return request ID
-  const requestId = await db.getRequestIdByReferenceId(reference_id);
-  if (requestId) {
-    return requestId;
-  }
-
-  let receivers = await getIdpsMsqDestination({
-    namespace,
-    identifier,
-    min_ial,
-    min_aal,
-    idp_list,
-  });
->>>>>>> f91e5c86
 
     let receivers = await getIdpsMsqDestination({
       namespace,
       identifier,
       min_ial,
+      min_aal,
       idp_list,
     });
 
