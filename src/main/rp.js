--- conflicted
+++ resolved
@@ -74,11 +74,7 @@
       receivers.push({
         ip,
         port,
-<<<<<<< HEAD
-        ...(await getNodePubKey(nodeId))
-=======
         ...(await getNodePubKey(nodeId)),
->>>>>>> 8f342068
       });
     }
 
