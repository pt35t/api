# Changelog

## TBD

<<<<<<< HEAD
BREAKING CHANGES:

- Separate MQ module from main server process into another process to provide more flexible deployment strategies.
  - MQ service server must be run together with its main server pair and their `NODE_ID` config must be the same.

IMPROVEMENTS:

- API version 2.4
  - New API: POST `/identity/:namespace/:identifier/accessors_revoke`. Revoke identity's accessor.
  - Add `incoming_request_status_update_url` optional property to POST `/idp/callback` and POST `/as/callback` for setting callback URL for receiving related request status updates. The data schema of the callback body is the same as request update callback on RP side.
- NDID only API
  - Add APIs for enable node and disable node.
- Check IAL when IdP creating a response.
- Check new key when update DPKI key.
- Save pending outbound messages for MQ to cache DB on server graceful shutdown. The server will try to send on next start if the messages do not exceed MQ send total timeout.
- Validate data schema of inbound messages from message queue.

BUG FIXES:

- Fix check validity of secret at create response (if invalid, the response will not be stored in blockchain).
- Fix wrong callback result for create identity.
=======
BUG FIXES:

- Fix duplicate AS data signature processing and set data received on RP side.
>>>>>>> bbc9c4db

## 0.10.2 (October 29, 2018)

BUG FIXES:

- Fix bug resumeTimeoutScheduler on server restart

## 0.10.1 (October 9, 2018)

BUG FIXES:

- Fix nodes behind proxy node info cache invalidation when moving child node to another proxy node.
- Fix error when not providing `idp_id_list` (undefined) when creating a request.
- Add missing property `request_timeout` to AS data request callback data.

## 0.10.0 (October 7, 2018)

IMPROVEMENTS:

- Read only callback URLs from files that are relevant to node's role and external crypto service settings on server start.
- Cache nodes behind proxy node info to reduce RPC/HTTP query calls to Tendermint.

BUG FIXES:

- Fix receiver integrity check is skipped on AS and causes error.
- Fix receiver integrity check incorrect logic.
- Fix server initialization flow to wait for Tendermint sync before getting node's role and wait for MQ init before processing blocks and expected Txs.

## 0.9.0 (October 4, 2018)

BREAKING CHANGES:

- Change structure of `secret` (remove prepended padding). All `secret` need to be re-calculated.
- Change error type `INVALID_CIPHER` to `INVALID_SECRET`.
- When IdP creates response:
  - `secret` cannot be malformed (since it no longer has form).
  - `secret` will be checked for validity and may return `INVALID_SECRET`.

FEATURES:

- Add GET `/reinit_node_keys` for reading node keys from files again while the server is running.
- Add `data` JSON validation when AS responses data with POST `/as/data/:request_id/:service_id`. JSON schema of `data` of each service is fetched from blockchain.

IMPROVEMENTS:

- API version 2.3
  - Add `creation_block_height` property to IdP incoming request callback data.
  - Add `creation_time` and `creation_block_height` properties to AS service callback data.
  - Add `creation_block_height` to create request result, create identity request result, and add accessor request result callbacks. (Result callbacks of POST `/rp/requests/:namespace/:identifier`, POST `/identity`, and POST `/identity/:namespace/:identifier/accessors` respectively.)
  - Add `creation_block_height` and `idp_id_list` properties to result of GET `/utility/requests/:request_id`.
- Wait for DB (Redis) reconnect when the connection is down before processing received message from MQ.
- Wait for DB (Redis) to connect on server start. (Previously, stop server initialization process if fail to connect on the first try.)
- Group MQ message signing when sending request data from RP to AS. (Reduce message signing if payload is identical.)
- [MQ] Wait for receiver to save raw message to cache DB before sending ACK back to sender.
- Send `idp_id_list` to blockchain when creating a request.
- If input `as_id_list` or `idp_id_list` is an empty array, It will be replaced with a list of all potential AS/IDP node IDs.
- Check message from MQ against receiver node ID list in blockchain, whether receiver node is one of the designated receivers.
- Change `special` tag/property to `purpose` (with value `AddAccessor` to create identity or add accessor).
- Check IDP and AS IDs in request list when creating a request, error if any unqualified IDP/AS is present.

BUG FIXES:

- Fix data related to a request in cache DB does not get cleared when a request is closed or timed out.
- Fix expected Tx in cache DB does not get cleared when error trying to make a transaction to Tendermint.
- Fix Tendermint new blocks get processed without waiting for node's private key read on server start.
- Fix MQ address check on server start.
- Fix POST `/utility/private_messages/:request_id/housekeeping` does not remove outbound private messages.
- Fix loading MQ duplicate timeouts from cache DB on server start.
- Fix RP able to get data from AS through API GET `/requests/data/:request_id` even when RP cannot set data received (e.g. since the request is closed or timed out).
- Fix server initialization flow.
- Fix race condition when saving genereated challenges by pre-generating challenges for all IdPs on request creation and save once.
- Fix race condition when saving received private proof to cache by changing storing method.

## 0.8.0 (September 23, 2018)

BREAKING CHANGES:

- API version 2.2
  - Remove `request_params` property from `data_request_list` in callback body when notifying incoming request to IdP.
  - Change return body JSON schema for GET `/utility/private_messages/:request_id`
- Switch from using SQLite3 as a database to Redis. Redis server is mandatory to run the server.

FEATURES:

- Proxy node support.
- API version 2.2
  - New APIs: GET `/identity/:namespace/:identifier/ial` Get identity's IAL.
  - Add `request_message` optional property to POST `/identity` and POST `/identity/:namespace/:identifier/accessors`
  - Add `node_id` property to POST body and query string to GET of APIs for proxy node to specify node ID it wants to act on behalf of. This property is ignored if node is not a proxy.
- Support loading environment variables from `.env` file.

IMPROVEMENTS:

- API version 2.2
  - Add `requester_node_id` property to AS service callback data.
  - Add `requester_node_id` property to GET `/utility/requests/:request_id`.
  - Add `request_timeout` property to IdP incoming request callback data.
  - Add `node_id` property to all callbacks. (Note that `/error` callback may not have `node_id` property.)
- Change cache and long-term database to Redis for better performance. This change introduces 3 new environment variables `DB_IP`, `DB_PORT`, and `DB_PASSWORD`.
- Reduce RPC/HTTP query calls to Tendermint.
- Remove `ROLE` environment variable option. The server will get a node's role from blockchain on start. Error if it cannot get node's role from blockchain.
- [Docker] Support protobuf in startup script and remove legacy namespaces.

BUG FIXES:

- Fix GET `/identity/requests/reference/:reference_id` always return HTTP response 404. (API v2)
- Fix unable to make an IdP response more than once when responding with less than request's minimum IAL and/or AAL the first time (by validating IdP response's IAL and AAL to be greater than or equal to request's minimum IAL and request's minimum AAL respectively).
- Fix error when creating request without `data_request_list` (not set to empty array).
- Fix cached request message data does not get deleted after used on IdP side.
- Fix cached reference ID get removed when create request or create identity with duplicate reference ID.

## 0.7.2 (August 22, 2018)

FEATURES:

- Add `LOG_ONE_LINE` environment variable option for logging in a single line.

IMPROVEMENTS:

- Differentiate external crypto service test errors when setting DPKI callbacks by separating into multiple error types.
- Return HTTP response 503 with correct reason when waiting for DPKI callback URLs to be set (if configured to use external crypto service).
- Change storage for AS service callback URLs from storing in cache DB to write to file in plain text for easier URL change when the process is not running. (NOTE: AS node must run a migration script `change_as_service_callback_url_storage.js` after updating to this version)

BUG FIXES:

- Fix creating signature with master key using external crypto service invalid URL error.

## 0.7.1 (August 16, 2018)

IMPROVEMENTS:

- [Docker] Set umask to 027 and use user nobody to run service
- [Docker] Add security_opt: no-new-priviledges in docker-compose file

## 0.7.0 (August 15, 2018)

BREAKING CHANGES:

- Return error HTTP response 400 instead of returning 202 when creating request on RP side or creating create identity request on IdP side with duplicate reference ID. (Note: Error only when the request of the reference ID is in progress which is when it is not closed or timed out yet).

FEATURES:

- Add new API: GET `/identity/requests/reference/:reference_id` for getting request ID and accessor ID of an unfinished create identity request.
- Validate HTTP request body for NDID APIs.

IMPROVEMENTS:

- Prevent received message loss when external crypto service cannot be contacted (until callback timeout) or Tendermint is not yet ready by retrying processing later and persisting raw message buffer to cache DB and delete it after decryption and signature verification.
- Process Tendermint missing block events after finish syncing without having to wait for the next block.
- Create cache DB tables that are going to be used by role instead of creating all tables for all roles.

## 0.6.2 (August 5, 2018)

IMPROVEMENTS:

- Use ROUTER mode instead of REP mode on the receiving side of message queue (ZeroMQ) to make it an asynchronous server that can talk to multiple REQ clients at the same time. This also fixes process hang when receiving malformed data.
- Validate node's private key and master private key on server start when using private key file (PEM format, RSA type with at least 2048-bit length is allowed).

## 0.6.1 (August 4, 2018)

IMPROVEMENTS:

- API version 2.1
  - Add `creation_time` property in object when calling callback to IdP with type `incoming_request`. The property value is UNIX timestamp of when the request is approximately created. This change also applies to API v1.

BUG FIXES:

- Fix error when emitting an error from MQ module caused by invalid import statement.
- Fix callbacks that have been successfully sent and got too large response body get sending again after server restarts caused by not removing callback metadata from cache DB.
- Fix cannot set timeout to a request that has short timeout caused by a request has not been created on the blockchain in time.
- Fix `request_timeout` can be `0`. Minimum now set to `1`.

## 0.6.0 (August 3, 2018)

BREAKING CHANGES:

- API version 2.1
  - Add `initial_salt` property when responding back to POST `/rp/requests/:namespace/:identifier`. This change also applies to API v1.
  - Add `request_message_salt` and `initial_salt` properties in object when calling callback to IdP with type `incoming_request`. This change also applies to API v1.
  - Add `data_salt` and `signature_sign_method` properties to data from AS when querying on RP side. (GET `/rp/requests/data/:request_id`) This change also applies to API v1.
  - Separate `valid_proof` into `valid_signature` (accessor signature) and `valid_proof` (ZK proof). This change also applies to API v1. Affect the following APIs:
    - RP Callback type `request_status` in property `response_valid_list`
    - GET `/utility/requests/:request_id`
- Change how `request_message_hash` in IdP callback with type `incoming_request` is generated.
- Change expected `signature` sending with POST `/idp/response`. It should be created by encrypting `request_message_hash` given with `incoming_request` callback without padding.
- Remove `ALLOW_DEBUG_API` environment variable option. Debug APIs are available in development mode and inaccessible in production environment.

IMPROVEMENTS:

- API version 2.1, New APIs:
  - GET `/utility/private_messages/:request_id` Get messages received from message queue with specified request ID.
  - POST `/utility/private_messages/housekeeping` Remove all messages received from message queue.
  - POST `/utility/private_messages/:request_id/housekeeping` Remove messages from MQ with specified request ID.
- Save all messages received from message queue to database.
- Use `/broadcast_tx_sync` when making a transaction to Tendermint to allow more than 2 minutes (Tendermint's default `/broadcast_tx_commit` timeout) commit time.
- Support request timeout of more than 2147483647 (or 32-bit integer) milliseconds (>24.8 days). ([#36](https://github.com/ndidplatform/api/issues/36))
- Validate public key (PEM format, RSA type with at least 2048-bit length is allowed).
- Decrease message payload size when sending over message queue by sending as bytes using Protobuf. ([#38](https://github.com/ndidplatform/api/issues/38))
- Decrease message queue receiving size limit to 3.25MB.
- Verify accessor signature when IdP sending a response (calling POST `/idp/response`).
- Update dependencies
  - `source-map-support@^0.5.6`
  - `sqlite3@^4.0.2`
  - `winston@^3.0.0`
  - `winston-daily-rotate-file@^3.3.0`
  - `ws@^5.2.2`

BUG FIXES:

- Append salt to request message before hash instead of prepend.
- Fix AS data response signature is not salted.
- Fix error in `getMessageWithCode()` in CustomError when error cause is undefined.
- Clean up data in cache DB when create request and create identity fails.
- Fix AS can send data response with any request ID and service ID without having to receive the request first.
- Fix IdP can send response with any valid request ID without having to receive the request first.
- Fix process exits on MQ error by handling error events emitted from MQSend and MQRecv.
- Fix miscommunicated error response when RP trying to create a request with AS ID that does not provide the requested service.

## 0.5.5 (August 3, 2018)

BUG FIXES:

- Fix no size limit for callback response body. Set to 3MB. Send error to optional `/as/error` callback on AS side.

## 0.5.4 (July 27, 2018)

IMPROVEMENTS:

- Separate body too large error into another error type.
- Increase API body size limit to 3MB.
- Increase message queue receiving size limit to 5.25MB.

## 0.5.3 (July 22, 2018)

IMPROVEMENTS:

- Remove unnecessary block results query call to Tendermint.
- Cache block information for the latest height block and the one before that in memory to decrease HTTP call to Tendermint.
- Check for app hash when receiving new block event to decrease unnecessary processing (in case Tendermint consensus config for `create_empty_block` is set to true).
- External crypto service callback retry.
- Check for response status and errors when receiving data response from calling callback to AS.
- Add new API for NDID POST `/updateNode` for updating node's `node_name`, `max_ial`, and `max_aal`.

BUG FIXES:

- Fix block height range to handle message when there are missing new block events.
- Change block and block results query calls to Tendermint to use HTTP instead of WebSocket.
- Fix duplicate message processing by removing cache when message is going to be process from handle message from message queue function.
- Fix accessor ID and public key check when creating IdP response in mode 3.
- Fix message queue socket is open when role is set to `ndid`. (It should not open a MQ socket).

## 0.5.2 (July 17, 2018)

BUG FIXES:

- Fix incorrect async event process locks.
- Fix sendRequestToAS() on RP side to send a request to AS only once with all services' data request.
- Fix data request processing on AS side to accept multiple services' data request in one message/request.
- Fix unnecessary message signing when there is no destination to send.

## 0.5.1 (July 16, 2018)

IMPROVEMENTS:

- Log HTTP response status and body as a debug log in development environment.

## 0.5.0 (July 16, 2018)

BREAKING CHANGES:

- Revert to support Tendermint 0.22 (RPC spec changes).

BUG FIXES:

- Fix latest block height seen check after asynchronously save data to cache DB.
- Fix cache data removing logic for expected IdP public proof.

## 0.4.1 (July 15, 2018)

BUG FIXES:

- Fix event race condition in many cases when receiving new block event while processing message from message queue.
- Fix request without data request does not automatically close when block height is met while processing IdP response from message queue.
- Various fixes on handling/processing message from message queue.

## 0.4.0 (July 14, 2018)

BREAKING CHANGES:

- POST `/ndid/initNDID` requires both `public_key` and `master_public_key` as arguments.
- Revert to support Tendermint 0.21 (RPC spec changes).

IMPROVEMENTS:

- More robust message queue (wait for acknowledge from receivers, retry if fail to receive ACK)
- Print a detailed error for the whole stack with easy to read stack trace when logging to console.
- Add POST `/debug/tmQuery/:fnName` and POST `/debug/tmTransact/:fnName` APIs for debugging.

BUG FIXES:

- Fix `accessor_id` is missing from accessor sign callback body when using API v2.
- Fix saving data to cache DB flow in handleMessageFromQueue() to prevent event race condition.

## 0.3.3 (July 12, 2018)

BUG FIXES:

- Fix check `secret` format even in mode 1 when creating IdP response.
- Fix a request in mode 1 does not automatically close when completed.

## 0.3.2 (July 11, 2018)

BUG FIXES:

- Fix error when calling some APIs with version path prefix.
- Add missing callback data property (`accessor_id`) when reporting create identity request result and add accessor request result.

## 0.3.1 (July 11, 2018)

IMPROVEMENTS:

- Verify signature from signing with accessor key before making any transaction to the blockchain.
- Update `bignum` dependency to support Node.js 10.
- Send `block_height` along with request status when calling a callback to RP to let the client app knows which event comes first.
- Throw a more meaningful error when there is an error processing received message from message queue.

BUG FIXES:

- Fix accessor sign check to expect signature according to the standard ([RFC 3447 section 9.2](https://tools.ietf.org/html/rfc3447#section-9.2)).
- Change message format sending over message queue to fix error when there is `|` character in a message payload.
- Fix requests in mode 1 imply `valid_proof` and `valid_ial` as true.
- Fix a request auto close even when response's proof and IAL is not valid. The fixed behavior is auto close only when the request is completed and all IdP responses are valid.
- Fix create identity request related cached data do not get cleaned up after closed.
- Fix unnecessary cache data.
- Change some error throwing to throw CustomError instead of a string.

## 0.3.0 (July 7, 2018)

BREAKING CHANGES:

- API version 2.0
  - All APIs which make transactions to blockchain are now asynchronous. `callback_url` and `reference_id` are required in the request body.
    - POST `/as/service/:service_id`
    - POST `/as/data/:request_id/:service_id`
    - POST `/dpki/node/create`
    - POST `/dpki/node/update`
    - POST `/identity`
    - POST `/identity/:namespace/:identifier/ial`
    - POST `/identity/:namespace/:identifier/accessors`
    - POST `/identity/requests/close`
    - POST `/idp/response`
    - POST `/rp/requests/:namespace/:identifier`
    - POST `/rp/requests/close`
  - Path names change.
    - POST `/dpki/node/register_callback` and POST `/dpki/node/register_callback_master` get combined to POST `/dpki/node/callback`
  - New utility API for querying node's information. (GET `/utility/nodes/:node_id`)
- API version 1.1 is available with path prefix `/v1`.
- Support Tendermint 0.22 (RPC spec changes).

IMPROVEMENTS:

- Configurable auto message queue address registering at server startup. Can be set with `REGISTER_MQ_AT_STARTUP` environment variable.
- Check for different registered message queue address and configured message queue address before setting it to the blockchain. (If the address is the same as the one in the blockchain, the server will not make a transaction to set the address)
- Add more logging for callback (HTTP response code, callback ID).
- Add logging for DPKI (external crypto service) callback.
- Configurable log level. Can be set with `LOG_LEVEL` environment variable.
- Configurable log target. Can be set with `LOG_TARGET` environment variable.
- Configurable log highlight color (enabled/disabled). Can be set with `LOG_COLOR` environment variable.
- [Docker] Support Tendermint 0.22.0

BUG FIXES:

- Change RPC parameter message format sending to Tendermint to fix error when there is `|` character in a message.
- Fix wrong callback `type` value when create identity failed (user does not give a consent or got an invalid response from IdP).
- Fix API path name colision resulting in making `requests` and `housekeeping` reserved words (cannot be used as a namespace).
- Fix create identity requests do not get closed automatically.
- Fix multiple accessor groups get created for the same user when more than one IdP trying to create an identity as the first IdP at the same time.
- Fix returning response body content is HTML when getting an invalid API path request with methods other than GET.

## 0.2.1 (July 3, 2018)

BUG FIXES:

- Fix destructure variables error when IdP message queue address is not found.
- Change public encrypt and private decrypt padding scheme. (Default(PKCS#1 OAEP) to PKCS#1 v1.5).
- Add missing value for accessorSign callback (type, padding) and fix sign_method
- [Docker] Fix issue which incorrectly set master public key as empty string when register a new node

## 0.2.0 (June 30, 2018)

BREAKING CHANGES:

- API version 1.1
- POST `/idp/response` is now asynchronous. `callback_url` is required in a request body.

IMPROVEMENTS:

- [CircleCI] Add a configuration for automatic test, build, and deploy image to dockerhub. ([#23](https://github.com/ndidplatform/api/pull/23))
- Configurable callback retry timeout. The config only applies to some callbacks. Can be set with `CALLBACK_RETRY_TIMEOUT` environment variable. Accept number in seconds. ([#25](https://github.com/ndidplatform/api/issues/25))
- Handle error when IdP sending a response to a closed or timed out request. Send back a correct error code/message. ([#29](https://github.com/ndidplatform/api/issues/29))
- [Docker] Improve building efficiency in Dockerfile
- [Docker] Use node keypair and master keypair paths from env PRIVATE_KEY_PATH, MASTER_PRIVATE_KEY_PATH, PUBLIC_KEY_PATH, and MASTER_PRIVATE_KEY_PATH
- [Docker] Improve robustness of docker startup script

BUG FIXES:

- Fix GET `/utility/requests/:request_id` response with error 500 when `request_id` does not exist. ([#19](https://github.com/ndidplatform/api/issues/19))
- Fix creating identity request final status stuck at "pending". ([#20](https://github.com/ndidplatform/api/issues/20))
- Fix GET `/as/service/:service_id` response with a wrong format. ([#21](https://github.com/ndidplatform/api/issues/21))
- Fix a request without data request does not close automatically when its status is "completed". ([#22](https://github.com/ndidplatform/api/issues/22))
- Fix GET `/utility/as/:service_id` does not return status 404 when `service_id` does not exist. ([#24](https://github.com/ndidplatform/api/issues/24))
- Fix IdP queries rp_id to send privateProof and got null. ([#26](https://github.com/ndidplatform/api/issues/26))
- Fix duplicate IdP ID in response_valid_list in request status callback to RP. ([#27](https://github.com/ndidplatform/api/issues/27)) ([#28](https://github.com/ndidplatform/api/issues/28))

## 0.1.0 (June 24, 2018)

Initial release of NDID API<|MERGE_RESOLUTION|>--- conflicted
+++ resolved
@@ -2,7 +2,6 @@
 
 ## TBD
 
-<<<<<<< HEAD
 BREAKING CHANGES:
 
 - Separate MQ module from main server process into another process to provide more flexible deployment strategies.
@@ -24,11 +23,7 @@
 
 - Fix check validity of secret at create response (if invalid, the response will not be stored in blockchain).
 - Fix wrong callback result for create identity.
-=======
-BUG FIXES:
-
 - Fix duplicate AS data signature processing and set data received on RP side.
->>>>>>> bbc9c4db
 
 ## 0.10.2 (October 29, 2018)
 
