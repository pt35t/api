# Changelog

## TBD

<<<<<<< HEAD
BREAKING CHANGES:

- Signature in IdP response must sign `request_message` concatenate with provided `request_message_salt`.
- Include request message salt when verifying IdP response signature.
- Remove `ALLOW_DEBUG_API` environment variable option. Debug APIs are available in development mode and inaccessible in production environment.

IMPROVEMENTS:

- Use `/broadcast_tx_sync` when making a transaction to Tendermint to allow more than 2 minutes (Tendermint's default `/broadcast_tx_commit` timeout) commit time.
- Support request timeout of more than 2147483647 (or 32-bit integer) milliseconds (>24.8 days).
- Validate public key format and type (PEM format, RSA type is allowed).

BUG FIXES:

- Append salt to request message before hash instead of prepend.
- Fix missing `request_message_salt` property in object when calling callback to IdP with type `incoming_request`.
- Fix AS data response signature is not salted.
- Add `data_salt` and `signature_sign_method` properties to data from AS when querying on RP side.
- Fix error in `getMessageWithCode()` in CustomError when error cause is undefined.
- Clean up data in cache DB when create request and create identity fails.
=======
IMPROVEMENTS:

- Decrease message payload size when sending over message queue by changing the message format.
- Decrease message queue receiving size limit to 4.5MB.
>>>>>>> 22d67e45

## 0.5.4 (July 27, 2018)

IMPROVEMENTS:

- Separate body too large error into another error type.
- Increase API body size limit to 3MB.
- Increase message queue receiving size limit to 5.25MB.

## 0.5.3 (July 22, 2018)

IMPROVEMENTS:

- Remove unnecessary block results query call to Tendermint.
- Cache block information for the latest height block and the one before that in memory to decrease HTTP call to Tendermint.
- Check for app hash when receiving new block event to decrease unnecessary processing (in case Tendermint consensus config for `create_empty_block` is set to true).
- External crypto service callback retry.
- Check for response status and errors when receiving data response from calling callback to AS.
- Add new API for NDID POST `/updateNode` for updating node's `node_name`, `max_ial`, and `max_aal`.

BUG FIXES:

- Fix block height range to handle message when there are missing new block events.
- Change block and block results query calls to Tendermint to use HTTP instead of WebSocket.
- Fix duplicate message processing by removing cache when message is going to be process from handle message from message queue function.
- Fix accessor ID and public key check when creating IdP response in mode 3.
- Fix message queue socket is open when role is set to `ndid`. (It should not open a MQ socket).

## 0.5.2 (July 17, 2018)

BUG FIXES:

- Fix incorrect async event process locks.
- Fix sendRequestToAS() on RP side to send a request to AS only once with all services' data request.
- Fix data request processing on AS side to accept multiple services' data request in one message/request.
- Fix unnecessary message signing when there is no destination to send.

## 0.5.1 (July 16, 2018)

IMPROVEMENTS:

- Log HTTP response status and body as a debug log in development environment.

## 0.5.0 (July 16, 2018)

BREAKING CHANGES:

- Revert to support Tendermint 0.22 (RPC spec changes).

BUG FIXES:

- Fix latest block height seen check after asynchronously save data to cache DB.
- Fix cache data removing logic for expected IdP public proof.

## 0.4.1 (July 15, 2018)

BUG FIXES:

- Fix event race condition in many cases when receiving new block event while processing message from message queue.
- Fix request without data request does not automatically close when block height is met while processing IdP response from message queue.
- Various fixes on handling/processing message from message queue.

## 0.4.0 (July 14, 2018)

BREAKING CHANGES:

- POST `/ndid/initNDID` requires both `public_key` and `master_public_key` as arguments.
- Revert to support Tendermint 0.21 (RPC spec changes).

IMPROVEMENTS:

- More robust message queue (wait for acknowledge from receivers, retry if fail to receive ACK)
- Print a detailed error for the whole stack with easy to read stack trace when logging to console.
- Add POST `/debug/tmQuery/:fnName` and POST `/debug/tmTransact/:fnName` APIs for debugging.

BUG FIXES:

- Fix `accessor_id` is missing from accessor sign callback body when using API v2.
- Fix saving data to cache DB flow in handleMessageFromQueue() to prevent event race condition.

## 0.3.3 (July 12, 2018)

BUG FIXES:

- Fix check `secret` format even in mode 1 when creating IdP response.
- Fix a request in mode 1 does not automatically close when completed.

## 0.3.2 (July 11, 2018)

BUG FIXES:

- Fix error when calling some APIs with version path prefix.
- Add missing callback data property (`accessor_id`) when reporting create identity request result and add accessor request result.

## 0.3.1 (July 11, 2018)

IMPROVEMENTS:

- Verify signature from signing with accessor key before making any transaction to the blockchain.
- Update `bignum` dependency to support Node.js 10.
- Send `block_height` along with request status when calling a callback to RP to let the client app knows which event comes first.
- Throw a more meaningful error when there is an error processing received message from message queue.

BUG FIXES:

- Fix accessor sign check to expect signature according to the standard ([RFC 3447 section 9.2](https://tools.ietf.org/html/rfc3447#section-9.2)).
- Change message format sending over message queue to fix error when there is `|` character in a message payload.
- Fix requests in mode 1 imply `valid_proof` and `valid_ial` as true.
- Fix a request auto close even when response's proof and IAL is not valid. The fixed behavior is auto close only when the request is completed and all IdP responses are valid.
- Fix create identity request related cached data do not get cleaned up after closed.
- Fix unnecessary cache data.
- Change some error throwing to throw CustomError instead of a string.

## 0.3.0 (July 7, 2018)

BREAKING CHANGES:

- API version 2.0
  - All APIs which make transactions to blockchain are now asynchronous. `callback_url` and `reference_id` are required in the request body.
    - POST `/as/service/:service_id`
    - POST `/as/data/:request_id/:service_id`
    - POST `/dpki/node/create`
    - POST `/dpki/node/update`
    - POST `/identity`
    - POST `/identity/:namespace/:identifier/ial`
    - POST `/identity/:namespace/:identifier/accessors`
    - POST `/identity/requests/close`
    - POST `/idp/response`
    - POST `/rp/requests/:namespace/:identifier`
    - POST `/rp/requests/close`
  - Path names change.
    - POST `/dpki/node/register_callback` and POST `/dpki/node/register_callback_master` get combined to POST `/dpki/node/callback`
  - New utility API for querying node's information. (GET `/utility/nodes/:node_id`)
- API version 1.1 is available with path prefix `/v1`.
- Support Tendermint 0.22 (RPC spec changes).

IMPROVEMENTS:

- Configurable auto message queue address registering at server startup. Can be set with `REGISTER_MQ_AT_STARTUP` environment variable.
- Check for different registered message queue address and configured message queue address before setting it to the blockchain. (If the address is the same as the one in the blockchain, the server will not make a transaction to set the address)
- Add more logging for callback (HTTP response code, callback ID).
- Add logging for DPKI (external crypto service) callback.
- Configurable log level. Can be set with `LOG_LEVEL` environment variable.
- Configurable log target. Can be set with `LOG_TARGET` environment variable.
- Configurable log highlight color (enabled/disabled). Can be set with `LOG_COLOR` environment variable.
- [Docker] Support Tendermint 0.22.0

BUG FIXES:

- Change RPC parameter message format sending to Tendermint to fix error when there is `|` character in a message.
- Fix wrong callback `type` value when create identity failed (user does not give a consent or got an invalid response from IdP).
- Fix API path name colision resulting in making `requests` and `housekeeping` reserved words (cannot be used as a namespace).
- Fix create identity requests do not get closed automatically.
- Fix multiple accessor groups get created for the same user when more than one IdP trying to create an identity as the first IdP at the same time.
- Fix returning response body content is HTML when getting an invalid API path request with methods other than GET.

## 0.2.1 (July 3, 2018)

BUG FIXES:

- Fix destructure variables error when IdP message queue address is not found.
- Change public encrypt and private decrypt padding scheme. (Default(PKCS#1 OAEP) to PKCS#1 v1.5).
- Add missing value for accessorSign callback (type, padding) and fix sign_method
- [Docker] Fix issue which incorrectly set master public key as empty string when register a new node

## 0.2.0 (June 30, 2018)

BREAKING CHANGES:

- API version 1.1
- POST `/idp/response` is now asynchronous. `callback_url` is required in a request body.

IMPROVEMENTS:

- [CircleCI] Add a configuration for automatic test, build, and deploy image to dockerhub. ([#23](https://github.com/ndidplatform/api/pull/23))
- Configurable callback retry timeout. The config only applies to some callbacks. Can be set with `CALLBACK_RETRY_TIMEOUT` environment variable. Accept number in seconds. ([#25](https://github.com/ndidplatform/api/issues/25))
- Handle error when IdP sending a response to a closed or timed out request. Send back a correct error code/message. ([#29](https://github.com/ndidplatform/api/issues/29))
- [Docker] Improve building efficiency in Dockerfile
- [Docker] Use node keypair and master keypair paths from env PRIVATE_KEY_PATH, MASTER_PRIVATE_KEY_PATH, PUBLIC_KEY_PATH, and MASTER_PRIVATE_KEY_PATH
- [Docker] Improve robustness of docker startup script

BUG FIXES:

- Fix GET `/utility/requests/:request_id` response with error 500 when `request_id` does not exist. ([#19](https://github.com/ndidplatform/api/issues/19))
- Fix creating identity request final status stuck at "pending". ([#20](https://github.com/ndidplatform/api/issues/20))
- Fix GET `/as/service/:service_id` response with a wrong format. ([#21](https://github.com/ndidplatform/api/issues/21))
- Fix a request without data request does not close automatically when its status is "completed". ([#22](https://github.com/ndidplatform/api/issues/22))
- Fix GET `/utility/as/:service_id` does not return status 404 when `service_id` does not exist. ([#24](https://github.com/ndidplatform/api/issues/24))
- Fix IdP queries rp_id to send privateProof and got null. ([#26](https://github.com/ndidplatform/api/issues/26))
- Fix duplicate IdP ID in response_valid_list in request status callback to RP. ([#27](https://github.com/ndidplatform/api/issues/27)) ([#28](https://github.com/ndidplatform/api/issues/28))

## 0.1.0 (June 24, 2018)

Initial release of NDID API<|MERGE_RESOLUTION|>--- conflicted
+++ resolved
@@ -2,7 +2,6 @@
 
 ## TBD
 
-<<<<<<< HEAD
 BREAKING CHANGES:
 
 - Signature in IdP response must sign `request_message` concatenate with provided `request_message_salt`.
@@ -14,6 +13,8 @@
 - Use `/broadcast_tx_sync` when making a transaction to Tendermint to allow more than 2 minutes (Tendermint's default `/broadcast_tx_commit` timeout) commit time.
 - Support request timeout of more than 2147483647 (or 32-bit integer) milliseconds (>24.8 days).
 - Validate public key format and type (PEM format, RSA type is allowed).
+- Decrease message payload size when sending over message queue by changing the message format.
+- Decrease message queue receiving size limit to 4.5MB.
 
 BUG FIXES:
 
@@ -23,12 +24,6 @@
 - Add `data_salt` and `signature_sign_method` properties to data from AS when querying on RP side.
 - Fix error in `getMessageWithCode()` in CustomError when error cause is undefined.
 - Clean up data in cache DB when create request and create identity fails.
-=======
-IMPROVEMENTS:
-
-- Decrease message payload size when sending over message queue by changing the message format.
-- Decrease message queue receiving size limit to 4.5MB.
->>>>>>> 22d67e45
 
 ## 0.5.4 (July 27, 2018)
 
