# Changelog

## TBD

BREAKING CHANGES:

- Separate MQ module from main server process into another process to provide more flexible deployment strategies.
  - MQ service server must be run together with its main server pair.

IMPROVEMENTS:

- API version 2.4
  - New API: POST `/identity/:namespace/:identifier/accessors_revoke`. Revoke identity's accessor.
  - Add `incoming_request_status_update_url` optional property to POST `/idp/callback` and POST `/as/callback` for setting callback URL for receiving related request status updates. The data schema of the callback body is the same as request update callback on RP side.
- NDID only API
  - Add APIs for enabling and disabling node.
  - Add API for setting last block.
- Check IAL when IdP creating a response.
- Check new key when update DPKI key.
- Save pending outbound messages for MQ to cache DB on server graceful shutdown. The server will try to send on next start if the messages do not exceed MQ send total timeout.
<<<<<<< HEAD
- Chain ID aware
  - Reset last known block height to 0 and update cached data on chain ID change.
=======
- Validate data schema of inbound messages from message queue.
>>>>>>> 15ef1369

BUG FIXES:

- Fix check validity of secret at create response (if invalid, the response will not be stored in blockchain).
- Fix wrong callback result for create identity.

## 0.10.2 (October 29, 2018)

BUG FIXES:

- Fix bug resumeTimeoutScheduler on server restart

## 0.10.1 (October 9, 2018)

BUG FIXES:

- Fix nodes behind proxy node info cache invalidation when moving child node to another proxy node.
- Fix error when not providing `idp_id_list` (undefined) when creating a request.
- Add missing property `request_timeout` to AS data request callback data.

## 0.10.0 (October 7, 2018)

IMPROVEMENTS:

- Read only callback URLs from files that are relevant to node's role and external crypto service settings on server start.
- Cache nodes behind proxy node info to reduce RPC/HTTP query calls to Tendermint.

BUG FIXES:

- Fix receiver integrity check is skipped on AS and causes error.
- Fix receiver integrity check incorrect logic.
- Fix server initialization flow to wait for Tendermint sync before getting node's role and wait for MQ init before processing blocks and expected Txs.

## 0.9.0 (October 4, 2018)

BREAKING CHANGES:

- Change structure of `secret` (remove prepended padding). All `secret` need to be re-calculated.
- Change error type `INVALID_CIPHER` to `INVALID_SECRET`.
- When IdP creates response:
  - `secret` cannot be malformed (since it no longer has form).
  - `secret` will be checked for validity and may return `INVALID_SECRET`.

FEATURES:

- Add GET `/reinit_node_keys` for reading node keys from files again while the server is running.
- Add `data` JSON validation when AS responses data with POST `/as/data/:request_id/:service_id`. JSON schema of `data` of each service is fetched from blockchain.

IMPROVEMENTS:

- API version 2.3
  - Add `creation_block_height` property to IdP incoming request callback data.
  - Add `creation_time` and `creation_block_height` properties to AS service callback data.
  - Add `creation_block_height` to create request result, create identity request result, and add accessor request result callbacks. (Result callbacks of POST `/rp/requests/:namespace/:identifier`, POST `/identity`, and POST `/identity/:namespace/:identifier/accessors` respectively.)
  - Add `creation_block_height` and `idp_id_list` properties to result of GET `/utility/requests/:request_id`.
- Wait for DB (Redis) reconnect when the connection is down before processing received message from MQ.
- Wait for DB (Redis) to connect on server start. (Previously, stop server initialization process if fail to connect on the first try.)
- Group MQ message signing when sending request data from RP to AS. (Reduce message signing if payload is identical.)
- [MQ] Wait for receiver to save raw message to cache DB before sending ACK back to sender.
- Send `idp_id_list` to blockchain when creating a request.
- If input `as_id_list` or `idp_id_list` is an empty array, It will be replaced with a list of all potential AS/IDP node IDs.
- Check message from MQ against receiver node ID list in blockchain, whether receiver node is one of the designated receivers.
- Change `special` tag/property to `purpose` (with value `AddAccessor` to create identity or add accessor).
- Check IDP and AS IDs in request list when creating a request, error if any unqualified IDP/AS is present.

BUG FIXES:

- Fix data related to a request in cache DB does not get cleared when a request is closed or timed out.
- Fix expected Tx in cache DB does not get cleared when error trying to make a transaction to Tendermint.
- Fix Tendermint new blocks get processed without waiting for node's private key read on server start.
- Fix MQ address check on server start.
- Fix POST `/utility/private_messages/:request_id/housekeeping` does not remove outbound private messages.
- Fix loading MQ duplicate timeouts from cache DB on server start.
- Fix RP able to get data from AS through API GET `/requests/data/:request_id` even when RP cannot set data received (e.g. since the request is closed or timed out).
- Fix server initialization flow.
- Fix race condition when saving genereated challenges by pre-generating challenges for all IdPs on request creation and save once.
- Fix race condition when saving received private proof to cache by changing storing method.

## 0.8.0 (September 23, 2018)

BREAKING CHANGES:

- API version 2.2
  - Remove `request_params` property from `data_request_list` in callback body when notifying incoming request to IdP.
  - Change return body JSON schema for GET `/utility/private_messages/:request_id`
- Switch from using SQLite3 as a database to Redis. Redis server is mandatory to run the server.

FEATURES:

- Proxy node support.
- API version 2.2
  - New APIs: GET `/identity/:namespace/:identifier/ial` Get identity's IAL.
  - Add `request_message` optional property to POST `/identity` and POST `/identity/:namespace/:identifier/accessors`
  - Add `node_id` property to POST body and query string to GET of APIs for proxy node to specify node ID it wants to act on behalf of. This property is ignored if node is not a proxy.
- Support loading environment variables from `.env` file.

IMPROVEMENTS:

- API version 2.2
  - Add `requester_node_id` property to AS service callback data.
  - Add `requester_node_id` property to GET `/utility/requests/:request_id`.
  - Add `request_timeout` property to IdP incoming request callback data.
  - Add `node_id` property to all callbacks. (Note that `/error` callback may not have `node_id` property.)
- Change cache and long-term database to Redis for better performance. This change introduces 3 new environment variables `DB_IP`, `DB_PORT`, and `DB_PASSWORD`.
- Reduce RPC/HTTP query calls to Tendermint.
- Remove `ROLE` environment variable option. The server will get a node's role from blockchain on start. Error if it cannot get node's role from blockchain.
- [Docker] Support protobuf in startup script and remove legacy namespaces.

BUG FIXES:

- Fix GET `/identity/requests/reference/:reference_id` always return HTTP response 404. (API v2)
- Fix unable to make an IdP response more than once when responding with less than request's minimum IAL and/or AAL the first time (by validating IdP response's IAL and AAL to be greater than or equal to request's minimum IAL and request's minimum AAL respectively).
- Fix error when creating request without `data_request_list` (not set to empty array).
- Fix cached request message data does not get deleted after used on IdP side.
- Fix cached reference ID get removed when create request or create identity with duplicate reference ID.

## 0.7.2 (August 22, 2018)

FEATURES:

- Add `LOG_ONE_LINE` environment variable option for logging in a single line.

IMPROVEMENTS:

- Differentiate external crypto service test errors when setting DPKI callbacks by separating into multiple error types.
- Return HTTP response 503 with correct reason when waiting for DPKI callback URLs to be set (if configured to use external crypto service).
- Change storage for AS service callback URLs from storing in cache DB to write to file in plain text for easier URL change when the process is not running. (NOTE: AS node must run a migration script `change_as_service_callback_url_storage.js` after updating to this version)

BUG FIXES:

- Fix creating signature with master key using external crypto service invalid URL error.

## 0.7.1 (August 16, 2018)

IMPROVEMENTS:

- [Docker] Set umask to 027 and use user nobody to run service
- [Docker] Add security_opt: no-new-priviledges in docker-compose file

## 0.7.0 (August 15, 2018)

BREAKING CHANGES:

- Return error HTTP response 400 instead of returning 202 when creating request on RP side or creating create identity request on IdP side with duplicate reference ID. (Note: Error only when the request of the reference ID is in progress which is when it is not closed or timed out yet).

FEATURES:

- Add new API: GET `/identity/requests/reference/:reference_id` for getting request ID and accessor ID of an unfinished create identity request.
- Validate HTTP request body for NDID APIs.

IMPROVEMENTS:

- Prevent received message loss when external crypto service cannot be contacted (until callback timeout) or Tendermint is not yet ready by retrying processing later and persisting raw message buffer to cache DB and delete it after decryption and signature verification.
- Process Tendermint missing block events after finish syncing without having to wait for the next block.
- Create cache DB tables that are going to be used by role instead of creating all tables for all roles.

## 0.6.2 (August 5, 2018)

IMPROVEMENTS:

- Use ROUTER mode instead of REP mode on the receiving side of message queue (ZeroMQ) to make it an asynchronous server that can talk to multiple REQ clients at the same time. This also fixes process hang when receiving malformed data.
- Validate node's private key and master private key on server start when using private key file (PEM format, RSA type with at least 2048-bit length is allowed).

## 0.6.1 (August 4, 2018)

IMPROVEMENTS:

- API version 2.1
  - Add `creation_time` property in object when calling callback to IdP with type `incoming_request`. The property value is UNIX timestamp of when the request is approximately created. This change also applies to API v1.

BUG FIXES:

- Fix error when emitting an error from MQ module caused by invalid import statement.
- Fix callbacks that have been successfully sent and got too large response body get sending again after server restarts caused by not removing callback metadata from cache DB.
- Fix cannot set timeout to a request that has short timeout caused by a request has not been created on the blockchain in time.
- Fix `request_timeout` can be `0`. Minimum now set to `1`.

## 0.6.0 (August 3, 2018)

BREAKING CHANGES:

- API version 2.1
  - Add `initial_salt` property when responding back to POST `/rp/requests/:namespace/:identifier`. This change also applies to API v1.
  - Add `request_message_salt` and `initial_salt` properties in object when calling callback to IdP with type `incoming_request`. This change also applies to API v1.
  - Add `data_salt` and `signature_sign_method` properties to data from AS when querying on RP side. (GET `/rp/requests/data/:request_id`) This change also applies to API v1.
  - Separate `valid_proof` into `valid_signature` (accessor signature) and `valid_proof` (ZK proof). This change also applies to API v1. Affect the following APIs:
    - RP Callback type `request_status` in property `response_valid_list`
    - GET `/utility/requests/:request_id`
- Change how `request_message_hash` in IdP callback with type `incoming_request` is generated.
- Change expected `signature` sending with POST `/idp/response`. It should be created by encrypting `request_message_hash` given with `incoming_request` callback without padding.
- Remove `ALLOW_DEBUG_API` environment variable option. Debug APIs are available in development mode and inaccessible in production environment.

IMPROVEMENTS:

- API version 2.1, New APIs:
  - GET `/utility/private_messages/:request_id` Get messages received from message queue with specified request ID.
  - POST `/utility/private_messages/housekeeping` Remove all messages received from message queue.
  - POST `/utility/private_messages/:request_id/housekeeping` Remove messages from MQ with specified request ID.
- Save all messages received from message queue to database.
- Use `/broadcast_tx_sync` when making a transaction to Tendermint to allow more than 2 minutes (Tendermint's default `/broadcast_tx_commit` timeout) commit time.
- Support request timeout of more than 2147483647 (or 32-bit integer) milliseconds (>24.8 days). ([#36](https://github.com/ndidplatform/api/issues/36))
- Validate public key (PEM format, RSA type with at least 2048-bit length is allowed).
- Decrease message payload size when sending over message queue by sending as bytes using Protobuf. ([#38](https://github.com/ndidplatform/api/issues/38))
- Decrease message queue receiving size limit to 3.25MB.
- Verify accessor signature when IdP sending a response (calling POST `/idp/response`).
- Update dependencies
  - `source-map-support@^0.5.6`
  - `sqlite3@^4.0.2`
  - `winston@^3.0.0`
  - `winston-daily-rotate-file@^3.3.0`
  - `ws@^5.2.2`

BUG FIXES:

- Append salt to request message before hash instead of prepend.
- Fix AS data response signature is not salted.
- Fix error in `getMessageWithCode()` in CustomError when error cause is undefined.
- Clean up data in cache DB when create request and create identity fails.
- Fix AS can send data response with any request ID and service ID without having to receive the request first.
- Fix IdP can send response with any valid request ID without having to receive the request first.
- Fix process exits on MQ error by handling error events emitted from MQSend and MQRecv.
- Fix miscommunicated error response when RP trying to create a request with AS ID that does not provide the requested service.

## 0.5.5 (August 3, 2018)

BUG FIXES:

- Fix no size limit for callback response body. Set to 3MB. Send error to optional `/as/error` callback on AS side.

## 0.5.4 (July 27, 2018)

IMPROVEMENTS:

- Separate body too large error into another error type.
- Increase API body size limit to 3MB.
- Increase message queue receiving size limit to 5.25MB.

## 0.5.3 (July 22, 2018)

IMPROVEMENTS:

- Remove unnecessary block results query call to Tendermint.
- Cache block information for the latest height block and the one before that in memory to decrease HTTP call to Tendermint.
- Check for app hash when receiving new block event to decrease unnecessary processing (in case Tendermint consensus config for `create_empty_block` is set to true).
- External crypto service callback retry.
- Check for response status and errors when receiving data response from calling callback to AS.
- Add new API for NDID POST `/updateNode` for updating node's `node_name`, `max_ial`, and `max_aal`.

BUG FIXES:

- Fix block height range to handle message when there are missing new block events.
- Change block and block results query calls to Tendermint to use HTTP instead of WebSocket.
- Fix duplicate message processing by removing cache when message is going to be process from handle message from message queue function.
- Fix accessor ID and public key check when creating IdP response in mode 3.
- Fix message queue socket is open when role is set to `ndid`. (It should not open a MQ socket).

## 0.5.2 (July 17, 2018)

BUG FIXES:

- Fix incorrect async event process locks.
- Fix sendRequestToAS() on RP side to send a request to AS only once with all services' data request.
- Fix data request processing on AS side to accept multiple services' data request in one message/request.
- Fix unnecessary message signing when there is no destination to send.

## 0.5.1 (July 16, 2018)

IMPROVEMENTS:

- Log HTTP response status and body as a debug log in development environment.

## 0.5.0 (July 16, 2018)

BREAKING CHANGES:

- Revert to support Tendermint 0.22 (RPC spec changes).

BUG FIXES:

- Fix latest block height seen check after asynchronously save data to cache DB.
- Fix cache data removing logic for expected IdP public proof.

## 0.4.1 (July 15, 2018)

BUG FIXES:

- Fix event race condition in many cases when receiving new block event while processing message from message queue.
- Fix request without data request does not automatically close when block height is met while processing IdP response from message queue.
- Various fixes on handling/processing message from message queue.

## 0.4.0 (July 14, 2018)

BREAKING CHANGES:

- POST `/ndid/initNDID` requires both `public_key` and `master_public_key` as arguments.
- Revert to support Tendermint 0.21 (RPC spec changes).

IMPROVEMENTS:

- More robust message queue (wait for acknowledge from receivers, retry if fail to receive ACK)
- Print a detailed error for the whole stack with easy to read stack trace when logging to console.
- Add POST `/debug/tmQuery/:fnName` and POST `/debug/tmTransact/:fnName` APIs for debugging.

BUG FIXES:

- Fix `accessor_id` is missing from accessor sign callback body when using API v2.
- Fix saving data to cache DB flow in handleMessageFromQueue() to prevent event race condition.

## 0.3.3 (July 12, 2018)

BUG FIXES:

- Fix check `secret` format even in mode 1 when creating IdP response.
- Fix a request in mode 1 does not automatically close when completed.

## 0.3.2 (July 11, 2018)

BUG FIXES:

- Fix error when calling some APIs with version path prefix.
- Add missing callback data property (`accessor_id`) when reporting create identity request result and add accessor request result.

## 0.3.1 (July 11, 2018)

IMPROVEMENTS:

- Verify signature from signing with accessor key before making any transaction to the blockchain.
- Update `bignum` dependency to support Node.js 10.
- Send `block_height` along with request status when calling a callback to RP to let the client app knows which event comes first.
- Throw a more meaningful error when there is an error processing received message from message queue.

BUG FIXES:

- Fix accessor sign check to expect signature according to the standard ([RFC 3447 section 9.2](https://tools.ietf.org/html/rfc3447#section-9.2)).
- Change message format sending over message queue to fix error when there is `|` character in a message payload.
- Fix requests in mode 1 imply `valid_proof` and `valid_ial` as true.
- Fix a request auto close even when response's proof and IAL is not valid. The fixed behavior is auto close only when the request is completed and all IdP responses are valid.
- Fix create identity request related cached data do not get cleaned up after closed.
- Fix unnecessary cache data.
- Change some error throwing to throw CustomError instead of a string.

## 0.3.0 (July 7, 2018)

BREAKING CHANGES:

- API version 2.0
  - All APIs which make transactions to blockchain are now asynchronous. `callback_url` and `reference_id` are required in the request body.
    - POST `/as/service/:service_id`
    - POST `/as/data/:request_id/:service_id`
    - POST `/dpki/node/create`
    - POST `/dpki/node/update`
    - POST `/identity`
    - POST `/identity/:namespace/:identifier/ial`
    - POST `/identity/:namespace/:identifier/accessors`
    - POST `/identity/requests/close`
    - POST `/idp/response`
    - POST `/rp/requests/:namespace/:identifier`
    - POST `/rp/requests/close`
  - Path names change.
    - POST `/dpki/node/register_callback` and POST `/dpki/node/register_callback_master` get combined to POST `/dpki/node/callback`
  - New utility API for querying node's information. (GET `/utility/nodes/:node_id`)
- API version 1.1 is available with path prefix `/v1`.
- Support Tendermint 0.22 (RPC spec changes).

IMPROVEMENTS:

- Configurable auto message queue address registering at server startup. Can be set with `REGISTER_MQ_AT_STARTUP` environment variable.
- Check for different registered message queue address and configured message queue address before setting it to the blockchain. (If the address is the same as the one in the blockchain, the server will not make a transaction to set the address)
- Add more logging for callback (HTTP response code, callback ID).
- Add logging for DPKI (external crypto service) callback.
- Configurable log level. Can be set with `LOG_LEVEL` environment variable.
- Configurable log target. Can be set with `LOG_TARGET` environment variable.
- Configurable log highlight color (enabled/disabled). Can be set with `LOG_COLOR` environment variable.
- [Docker] Support Tendermint 0.22.0

BUG FIXES:

- Change RPC parameter message format sending to Tendermint to fix error when there is `|` character in a message.
- Fix wrong callback `type` value when create identity failed (user does not give a consent or got an invalid response from IdP).
- Fix API path name colision resulting in making `requests` and `housekeeping` reserved words (cannot be used as a namespace).
- Fix create identity requests do not get closed automatically.
- Fix multiple accessor groups get created for the same user when more than one IdP trying to create an identity as the first IdP at the same time.
- Fix returning response body content is HTML when getting an invalid API path request with methods other than GET.

## 0.2.1 (July 3, 2018)

BUG FIXES:

- Fix destructure variables error when IdP message queue address is not found.
- Change public encrypt and private decrypt padding scheme. (Default(PKCS#1 OAEP) to PKCS#1 v1.5).
- Add missing value for accessorSign callback (type, padding) and fix sign_method
- [Docker] Fix issue which incorrectly set master public key as empty string when register a new node

## 0.2.0 (June 30, 2018)

BREAKING CHANGES:

- API version 1.1
- POST `/idp/response` is now asynchronous. `callback_url` is required in a request body.

IMPROVEMENTS:

- [CircleCI] Add a configuration for automatic test, build, and deploy image to dockerhub. ([#23](https://github.com/ndidplatform/api/pull/23))
- Configurable callback retry timeout. The config only applies to some callbacks. Can be set with `CALLBACK_RETRY_TIMEOUT` environment variable. Accept number in seconds. ([#25](https://github.com/ndidplatform/api/issues/25))
- Handle error when IdP sending a response to a closed or timed out request. Send back a correct error code/message. ([#29](https://github.com/ndidplatform/api/issues/29))
- [Docker] Improve building efficiency in Dockerfile
- [Docker] Use node keypair and master keypair paths from env PRIVATE_KEY_PATH, MASTER_PRIVATE_KEY_PATH, PUBLIC_KEY_PATH, and MASTER_PRIVATE_KEY_PATH
- [Docker] Improve robustness of docker startup script

BUG FIXES:

- Fix GET `/utility/requests/:request_id` response with error 500 when `request_id` does not exist. ([#19](https://github.com/ndidplatform/api/issues/19))
- Fix creating identity request final status stuck at "pending". ([#20](https://github.com/ndidplatform/api/issues/20))
- Fix GET `/as/service/:service_id` response with a wrong format. ([#21](https://github.com/ndidplatform/api/issues/21))
- Fix a request without data request does not close automatically when its status is "completed". ([#22](https://github.com/ndidplatform/api/issues/22))
- Fix GET `/utility/as/:service_id` does not return status 404 when `service_id` does not exist. ([#24](https://github.com/ndidplatform/api/issues/24))
- Fix IdP queries rp_id to send privateProof and got null. ([#26](https://github.com/ndidplatform/api/issues/26))
- Fix duplicate IdP ID in response_valid_list in request status callback to RP. ([#27](https://github.com/ndidplatform/api/issues/27)) ([#28](https://github.com/ndidplatform/api/issues/28))

## 0.1.0 (June 24, 2018)

Initial release of NDID API<|MERGE_RESOLUTION|>--- conflicted
+++ resolved
@@ -18,12 +18,9 @@
 - Check IAL when IdP creating a response.
 - Check new key when update DPKI key.
 - Save pending outbound messages for MQ to cache DB on server graceful shutdown. The server will try to send on next start if the messages do not exceed MQ send total timeout.
-<<<<<<< HEAD
+- Validate data schema of inbound messages from message queue.
 - Chain ID aware
   - Reset last known block height to 0 and update cached data on chain ID change.
-=======
-- Validate data schema of inbound messages from message queue.
->>>>>>> 15ef1369
 
 BUG FIXES:
 
