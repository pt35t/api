--- conflicted
+++ resolved
@@ -1,18 +1,17 @@
 # Changelog
 
-<<<<<<< HEAD
 ## TBD
 
 IMPROVEMENTS:
 
 - Differentiate external crypto service test errors when setting DPKI callbacks by separating into multiple error types.
-=======
+
 ## 0.7.1 (August 16, 2018)
 
 IMPROVEMENTS:
+
 - [Docker] Set umask to 027 and use user nobody to run service
 - [Docker] Add security_opt: no-new-priviledges in docker-compose file
->>>>>>> eeb6532c
 
 ## 0.7.0 (August 15, 2018)
 
