--- conflicted
+++ resolved
@@ -2,7 +2,6 @@
 
 ## TBD
 
-<<<<<<< HEAD
 BREAKING CHANGES:
 
 - API version 2.1
@@ -46,12 +45,7 @@
 - Fix IdP can send response with any valid request ID without having to receive the request first.
 - Fix process exits on MQ error by handling error events emitted from MQSend and MQRecv.
 - Fix miscommunicated error response when RP trying to create a request with AS ID that does not provide the requested service.
-- Fix no limit for callback response body. Set to 3MB.
-=======
-BUG FIXES:
-
-- Fix no callback response body size limit. Set to 3MB. Send error to optional `/as/error` callback on AS side.
->>>>>>> bdb65c79
+- Fix no size limit for callback response body. Set to 3MB. Send error to optional `/as/error` callback on AS side.
 
 ## 0.5.4 (July 27, 2018)
 
