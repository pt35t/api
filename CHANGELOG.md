# Changelog

## TBD

<<<<<<< HEAD
BREAKING CHANGES:

- API version 2.0
- All APIs which make transactions to blockchain are now asynchronous.
- API version 1.1 is available with path prefix `/v1`.

IMPROVEMENTS:

- Configurable log level. Can be set with `LOG_LEVEL` environment variable.
- Configurable log target. Can be set with `LOG_TARGET` environment variable.
- Configurable log highlight color (enabled/disabled). Can be set with `LOG_COLOR` environment variable.

BUG FIXES:

- Fix wrong callback `type` value when create identity failed (user does not give a consent or got an invalid response from IdP).
=======
IMPROVEMENTS:

- Add more logging for callback (HTTP response code, callback ID)
>>>>>>> 57868cb8

## 0.2.1 (July 3, 2018)

BUG FIXES:

- Fix destructure variables error when IdP message queue address is not found.
- Change public encrypt and private decrypt padding scheme. (Default(PKCS#1 OAEP) to PKCS#1 v1.5).
- Add missing value for accessorSign callback (type, padding) and fix sign_method
- [Docker] Fix issue which incorrectly set master public key as empty string when register a new node

## 0.2.0 (June 30, 2018)

BREAKING CHANGES:

- API version 1.1
- POST `/idp/response` is now asynchronous. `callback_url` is required in a request body.

IMPROVEMENTS:

- [CircleCI] Add a configuration for automatic test, build, and deploy image to dockerhub. ([#23](https://github.com/ndidplatform/api/pull/23))
- Configurable callback retry timeout. The config only applies to some callbacks. Can be set with `CALLBACK_RETRY_TIMEOUT` environment variable. Accept number in seconds. ([#25](https://github.com/ndidplatform/api/issues/25))
- Handle error when IdP sending a response to a closed or timed out request. Send back a correct error code/message. ([#29](https://github.com/ndidplatform/api/issues/29))
- [Docker] Improve building efficiency in Dockerfile
- [Docker] Use node keypair and master keypair paths from env PRIVATE_KEY_PATH, MASTER_PRIVATE_KEY_PATH, PUBLIC_KEY_PATH, and MASTER_PRIVATE_KEY_PATH
- [Docker] Improve robustness of docker startup script

BUG FIXES:

- Fix GET `/utility/requests/:request_id` response with error 500 when `request_id` does not exist. ([#19](https://github.com/ndidplatform/api/issues/19))
- Fix creating identity request final status stuck at "pending". ([#20](https://github.com/ndidplatform/api/issues/20))
- Fix GET `/as/service/:service_id` response with a wrong format. ([#21](https://github.com/ndidplatform/api/issues/21))
- Fix a request without data request does not close automatically when its status is "completed". ([#22](https://github.com/ndidplatform/api/issues/22))
- Fix GET `/utility/as/:service_id` does not return status 404 when `service_id` does not exist. ([#24](https://github.com/ndidplatform/api/issues/24))
- Fix IdP queries rp_id to send privateProof and got null. ([#26](https://github.com/ndidplatform/api/issues/26))
- Fix duplicate IdP ID in response_valid_list in request status callback to RP. ([#27](https://github.com/ndidplatform/api/issues/27)) ([#28](https://github.com/ndidplatform/api/issues/28))

## 0.1.0 (June 24, 2018)

Initial release of NDID API<|MERGE_RESOLUTION|>--- conflicted
+++ resolved
@@ -2,7 +2,6 @@
 
 ## TBD
 
-<<<<<<< HEAD
 BREAKING CHANGES:
 
 - API version 2.0
@@ -11,6 +10,7 @@
 
 IMPROVEMENTS:
 
+- Add more logging for callback (HTTP response code, callback ID)
 - Configurable log level. Can be set with `LOG_LEVEL` environment variable.
 - Configurable log target. Can be set with `LOG_TARGET` environment variable.
 - Configurable log highlight color (enabled/disabled). Can be set with `LOG_COLOR` environment variable.
@@ -18,11 +18,6 @@
 BUG FIXES:
 
 - Fix wrong callback `type` value when create identity failed (user does not give a consent or got an invalid response from IdP).
-=======
-IMPROVEMENTS:
-
-- Add more logging for callback (HTTP response code, callback ID)
->>>>>>> 57868cb8
 
 ## 0.2.1 (July 3, 2018)
 
